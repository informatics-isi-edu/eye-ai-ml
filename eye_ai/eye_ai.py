import sys
import xml.etree.ElementTree as ET
from pathlib import Path, PurePath
from typing import List, Callable, Optional

from itertools import islice
import matplotlib.pyplot as plt
import pandas as pd
import numpy as np
from PIL import Image
from sklearn.metrics import roc_curve
from sklearn import preprocessing
from scipy.stats import norm
from sklearn import metrics
from sklearn.metrics import confusion_matrix
from sklearn.preprocessing import StandardScaler

from deriva_ml.deriva_ml_base import DerivaML, DerivaMLException, FileUploadState, UploadState
from deriva_ml.dataset_bag import DatasetBag
from deriva_ml.schema_setup.system_terms import MLVocab, ExecMetadataVocab

class EyeAIException(DerivaMLException):
    def __init__(self, msg=""):
        super().__init__(msg=msg)


class EyeAI(DerivaML):
    """
    EyeAI is a class that extends DerivaML and provides additional routines for working with eye-ai
    catalogs using deriva-py.

    Attributes:
    - protocol (str): The protocol used to connect to the catalog (e.g., "https").
    - hostname (str): The hostname of the server where the catalog is located.
    - catalog_number (str): The catalog number or name.
    - credential (object): The credential object used for authentication.
    - catalog (ErmrestCatalog): The ErmrestCatalog object representing the catalog.
    - pb (PathBuilder): The PathBuilder object for constructing URL paths.

    Methods:
    - __init__(self, hostname: str = 'www.eye-ai.org', catalog_number: str = 'eye-ai'): Initializes the EyeAI object.
    - create_new_vocab(self, schema_name: str, table_name: str, name: str, description: str, synonyms: List[str] = [],
            exist_ok: bool = False) -> str: Creates a new controlled vocabulary in the catalog.
    - image_tall(self, dataset_rid: str, diagnosis_tag_rid: str): Retrieves tall-format image data based on provided
      diagnosis tag filters.
    - add_process(self, process_name: str, github_url: str = "", process_tag: str = "", description: str = "",
                    github_checksum: str = "", exists_ok: bool = False) -> str: Adds a new process to the Process table.
    - compute_diagnosis(self, df: pd.DataFrame, diag_func: Callable, cdr_func: Callable,
                          image_quality_func: Callable) -> List[dict]: Computes new diagnosis based on
                                                                       provided functions.
    - insert_new_diagnosis(self, entities: List[dict[str, dict]], diagTag_RID: str, process_rid: str): Batch inserts new
      diagnosis entities into the Diagnoisis table.

    Private Methods:
    - _find_latest_observation(df: pd.DataFrame): Finds the latest observations for each subject in the DataFrame.
    - _batch_insert(table: datapath._TableWrapper, entities: Sequence[dict[str, str]]): Batch inserts
       entities into a table.
    """

    def __init__(self, hostname: str = 'www.eye-ai.org', catalog_id: str = 'eye-ai',
                 cache_dir: str = '/data', working_dir: str = None, ml_schema: str = 'deriva-ml'):
        """
        Initializes the EyeAI object.

        Args:
        - hostname (str): The hostname of the server where the catalog is located.
        - catalog_number (str): The catalog number or name.
        """

<<<<<<< HEAD
        super().__init__(hostname = hostname, catalog_id = catalog_id, 
                         domain_schema = 'eye-ai', project_name = 'eye-ai',
                         cache_dir = cache_dir, working_dir = working_dir,
                         model_version = sys.modules[globals()["__package__"]].__version__,
                         ml_schema = ml_schema)
        # self.schema = self.pb.schemas['eye-ai']
        self.ml_schema_instance = self.catalog.getPathBuilder().schemas[self.ml_schema]
        self.domain_schema_instance = self.catalog.getPathBuilder().schemas[self.domain_schema]
=======
        super().__init__(hostname, catalog_id, 'eye-ai',
                         cache_dir,
                         working_dir,
                         sys.modules[globals()["__package__"]].__version__)
>>>>>>> 3f68f966

    @staticmethod
    def _find_latest_observation(df: pd.DataFrame):
        """
        Filter a DataFrame to retain only the rows representing the latest encounters for each subject.

        Args:
        - df (pd.DataFrame): Input DataFrame containing columns 'Subject_RID' and 'Date_of_Encounter'.

        Returns:
        - pd.DataFrame: DataFrame filtered to keep only the rows corresponding to the latest encounters
          for each subject.
        """
        latest_encounters = {}
        for index, row in df.iterrows():
            subject_rid = row['Subject_RID']
            date_of_encounter = row['date_of_encounter']
            if subject_rid not in latest_encounters or date_of_encounter > latest_encounters[subject_rid]:
                latest_encounters[subject_rid] = date_of_encounter
        for index, row in df.iterrows():
            if row['date_of_encounter'] != latest_encounters[row['Subject_RID']]:
                df.drop(index, inplace=True)
        return df

    def image_tall(self, ds_bag: DatasetBag, diagnosis_tag: str) -> pd.DataFrame:
        """
        Retrieve tall-format image data based on provided dataset and diagnosis tag filters.

        Args:
        - dataset_rid (str): RID of the dataset to filter images.
        - diagnosis_tag (str): Name of the diagnosis tag used for further filtering.

        Returns:
        - pd.DataFrame: DataFrame containing tall-format image data from fist observation of the subject,
          based on the provided filters.
        """
<<<<<<< HEAD
        sys_cols = ['RCT', 'RMT', 'RCB', 'RMB']
        subject = ds_bag.get_table_as_dataframe('Subject').rename(columns={'RID': 'Subject_RID'}).drop(columns=sys_cols)
        observation = ds_bag.get_table_as_dataframe('Observation').rename(columns={'RID': 'Observation_RID'}).drop(columns=sys_cols)
        image = ds_bag.get_table_as_dataframe('Image').rename(columns={'RID': 'Image_RID'}).drop(columns=sys_cols)
        diagnosis = ds_bag.get_table_as_dataframe('Diagnosis').rename(columns={'RID': 'Diagnosis_RID'}).drop(columns=['RCT', 'RMT', 'RMB'])

        merge_obs = pd.merge(subject, observation, left_on='Subject_RID', right_on='Subject', how='left')
        merge_image = pd.merge(merge_obs, image, left_on='Observation_RID', right_on='Observation', how='left')
        merge_diag = pd.merge(merge_image, diagnosis, left_on='Image_RID', right_on='Image', how='left')
        image_frame = merge_diag[merge_diag['Image_Angle'] == '2']
        image_frame = image_frame[image_frame['Diagnosis_Tag'] == diagnosis_tag]
=======
        # Get references to tables to start path.
        domain_schema = self.domain_schema
        subject_dataset = domain_schema.Subject_Dataset
        subject = domain_schema.Subject
        image = domain_schema.Image
        observation = domain_schema.Observation
        diagnosis = domain_schema.Diagnosis
        path = subject_dataset.path

        results = path.filter(subject_dataset.Dataset == dataset_rid) \
            .link(subject, on=subject_dataset.Subject == subject.RID) \
            .link(observation, on=subject.RID == observation.Subject) \
            .link(image, on=observation.RID == image.Observation) \
            .filter(image.Image_Angle_Vocab == '2SK6') \
            .link(diagnosis, on=image.RID == diagnosis.Image) \
            .filter(diagnosis.Diagnosis_Tag == diagnosis_tag_rid)

        results = results.attributes(
            results.Subject.RID.alias("Subject_RID"),
            results.Observation.Date_of_Encounter,
            results.Diagnosis.RID.alias("Diagnosis_RID"),
            results.Diagnosis.RCB,
            results.Diagnosis.Image,
            results.Image.Image_Side_Vocab,
            results.Image.Filename,
            results.Diagnosis.Diagnosis_Vocab,
            results.Diagnosis.column_definitions['Cup/Disk_Ratio'],
            results.Diagnosis.Image_Quality_Vocab
        )
        image_frame = pd.DataFrame(results.fetch())

>>>>>>> 3f68f966
        # Select only the first observation which included in the grading app.
        image_frame = self._find_latest_observation(image_frame)

        # Show grader name
        grading_tags = ["GlaucomaSuspect", "AI_glaucomasuspect_test",
                        "GlaucomaSuspect-Training", "GlaucomaSuspect-Validation"]
        if diagnosis_tag in grading_tags:
            image_frame = pd.merge(image_frame, pd.DataFrame(self.user_list()), how="left", left_on='RCB', right_on='ID')
        else:
            image_frame = image_frame.assign(Full_Name=diagnosis_tag)

        return image_frame[
            ['Subject_RID', 'Image_RID', 'Diagnosis_RID', 'Full_Name', 'Image_Side',
             'Diagnosis_Image', 'Cup/Disk_Ratio', 'Image_Quality']]

    def reshape_table(self, frames: List[pd.DataFrame], compare_value: str):
        """
        Reshape a list of dataframes to long and wide format containing the pre-specified compare value.

        Args:
        - frames (List): A list of dataframes with tall-format image data from fist observation of the subject
        - compare_value (str): Column name of the compared value, choose from ["Diagnosis", "Image_Quality", "Cup/Disk_Ratio"]

        Returns:
        - pd.DataFrame: long and wide formatted dataframe with compare values from all graders and initial diagnosis.
        """
        long = pd.concat(frames).reset_index()
        # change data type for control vocab table
        cols = ['Image_Quality', 'Image_Side', 'Full_Name', 'Diagnosis_Image']
        for c in cols:
            long[c] = long[c].astype('category')
        wide = pd.pivot(long, index=['Image_RID', 'Image_Side', 'Subject_RID'], columns='Full_Name',
                        values=compare_value)  # Reshape from long to wide
        return long, wide

    def compute_diagnosis(self,
                          df: pd.DataFrame,
                          diag_func: Callable,
                          cdr_func: Callable,
                          image_quality_func: Callable) -> List[dict]:
        """
        Compute a new diagnosis based on provided functions.

        Args:
        - df (DataFrame): Input DataFrame containing relevant columns.
        - diag_func (Callable): Function to compute Diagnosis.
        - cdr_func (Callable): Function to compute Cup/Disk Ratio.
        - image_quality_func (Callable): Function to compute Image Quality.

        Returns:
        - List[Dict[str, Union[str, float]]]: List of dictionaries representing the generated Diagnosis.
          The Cup/Disk_Ratio is always round to 4 decimal places.
        """
        df["Cup/Disk_Ratio"] = pd.to_numeric(df["Cup/Disk_Ratio"], errors="coerce")
        result = df.groupby("Image_RID").agg({"Cup/Disk_Ratio": cdr_func,
                                              "Diagnosis_Image": diag_func,
                                              "Image_Quality": image_quality_func})
        result = result.round({'Cup/Disk_Ratio': 4})
        result = result.fillna('NaN')
<<<<<<< HEAD
        result.reset_index('Image_RID', inplace=True)
=======
        result.reset_index('Image', inplace=True)

        domain_schema = self.domain_schema
        image_quality_map = {e["Name"]: e["RID"] for e in domain_schema.Image_Quality_Vocab.entities()}
        diagnosis_map = {e["Name"]: e["RID"] for e in domain_schema.Diagnosis_Image_Vocab.entities()}
        result.replace({"Image_Quality": image_quality_map,
                        "Diagnosis": diagnosis_map}, inplace=True)
        result.rename({'Image_Quality': 'Image_Quality_Vocab', 'Diagnosis': 'Diagnosis_Vocab'}, axis=1, inplace=True)
>>>>>>> 3f68f966

        return result.to_dict(orient='records')

    def insert_new_diagnosis(self, pred_df: pd.DataFrame,
                             diag_tag: str,
                             execution_rid: str):
        """
        Batch insert new diagnosis entities into the Diagnosis table.

        Args:
        - pred_df (pd.DataFrame): A dataframe with column "Image" containing the image rid and "Prediction" containing 0/1.
        - diag_tag (str): Name of the diagnosis tag associated with the new entities.
        - execution_rid (str): RID of the execution which generated the diagnosis.
        """

        glaucoma = self.lookup_term("Diagnosis_Image_Vocab", "Suspected Glaucoma")
        no_glaucoma = self.lookup_term("Diagnosis_Image_Vocab", "No Glaucoma")

        mapping = {0: 'No Glaucoma', 1: 'Suspected Glaucoma'}
        pred_df['Diagnosis_Image'] = pred_df['Prediction'].map(mapping)
        pred_df = pred_df[['Image', 'Diagnosis_Image']]
        entities = pred_df.to_dict(orient='records')
        self._batch_insert(self.domain_schema.Diagnosis,
                           [{'Execution': execution_rid, 'Diagnosis_Tag': diag_tag, **e} for e in entities])

    def insert_image_annotation(self,
                                annotation_function: str,
                                annotation_type: str,
                                upload_result: dict[str, FileUploadState], metadata: pd.DataFrame) -> None:
        """
        Inserts image annotations into the catalog Image_Annotation table based on upload results and metadata.

        Parameters:
        - upload_result (str): The result of the image upload process.
        - metadata (pd.DataFrame): DataFrame containing metadata information.

        Returns:
        - None
        """
        # ToDo
        image_rids = []
        asset_rids = []

        for annotation in upload_result.values():
            if annotation.state == UploadState.success and annotation.result is not None:
                rid = annotation.result.get("RID")
                if rid is not None:
                    filename = annotation.result.get("Filename")
                    cur = metadata[metadata['Saved SVG Name'] == filename]
                    image_rid = cur['Image RID'].iloc[0]
                    image_rids.append(image_rid)
                    asset_rids.append(rid)
        annot_func_rid = self.lookup_term(table_name="Annotation_Function", term_name=annotation_function)
        annot_type_rid = self.lookup_term(table_name="Annotation_Type", term_name=annotation_type)
        self.add_attributes(image_rids,
                            asset_rids,
                            [{'Annotation_Function': annot_func_rid,
                              'Annotation_Type': annot_type_rid}] * len(image_rids)
                            )

    def filter_angle_2(self, ds_bag: DatasetBag) -> pd.DataFrame:
        """
        Filters images for just Field_2 and saves the filtered data to a CSV file.

        Parameters:
        - bag_path (str): Path to the bag directory.

        Returns:
        - str: Path to the generated CSV file containing filtered images.
        """
        full_set = ds_bag.get_table_as_dataframe('Image')
        dataset_field_2 = full_set[full_set['Image_Angle'] == "2"]
        return dataset_field_2

    def get_bounding_box(self, svg_path: Path) -> tuple:
        """
        Retrieves the bounding box coordinates from an SVG file.

        Parameters:
        - svg_path (str): Path to the SVG file.

        Returns:
        - tuple: A tuple containing the bounding box coordinates (x_min, y_min, x_max, y_max).
        """
        tree = ET.parse(svg_path)
        root = tree.getroot()
        rect = root.find(".//{http://www.w3.org/2000/svg}rect")
        x_min = int(rect.attrib['x'])
        y_min = int(rect.attrib['y'])
        width = int(rect.attrib['width'])
        height = int(rect.attrib['height'])
        bbox = (x_min, y_min, x_min + width, y_min + height)
        return bbox

    def create_cropped_images(self, bag_path: Path, ds_bag: DatasetBag, output_dir: Path, crop_to_eye: bool,
                              exclude_list: Optional[list] = None) -> tuple:
        """
        Retrieves cropped images and saves them to the specified directory and seperated in two folders by class.

        Parameters:
        - bag_path (str): Path to the bag directory.
        - crop_to_eye (bool): Flag indicating whether to crop images to the eye.

        Returns:
        - tuple: A tuple containing the path to the directory containing cropped images and the path to the output CSV file.
        """

        if not exclude_list:
            exclude_list = []
        cropped_path = output_dir / "Image_cropped"
        cropped_path_no_glaucoma = cropped_path / "No_Glaucoma"
        cropped_path_no_glaucoma.mkdir(parents=True, exist_ok=True)
        cropped_path_glaucoma = cropped_path / "Suspected_Glaucoma"
        cropped_path_glaucoma.mkdir(parents=True, exist_ok=True)
        svg_root_path = bag_path / 'data/assets/Fundus_Bounding_Box'
        image_annot_df = ds_bag.get_table_as_dataframe('Image_Annotation')
        image_df = ds_bag.get_table_as_dataframe('Image')
        diagnosis = ds_bag.get_table_as_dataframe('Diagnosis')

        for index, row in image_annot_df.iterrows():
            if row['Annotation_Function'] != 'Raw_Cropped_to_Eye' or crop_to_eye:
                image_rid = row['Image']
                if image_rid not in exclude_list:
                    svg_path = svg_root_path / f'Cropped_{image_rid}.svg'
                    bbox = self.get_bounding_box(svg_path)
                    image_file_name = image_df[image_df['RID'] == image_rid]['Filename'].values[0]
                    image_file_path = bag_path / image_file_name
                    image = Image.open(str(image_file_path))
                    cropped_image = image.crop(bbox)
                    diag = diagnosis[(diagnosis['Diagnosis_Tag'] == 'Initial Diagnosis')
                                     & (diagnosis['Image'] == image_rid)]['Diagnosis_Image'].iloc[0]
                    if diag == 'No Glaucoma':
                        cropped_image.save(f'{str(cropped_path_no_glaucoma)}/Cropped_{image_rid}.JPG')
                    else:
                        cropped_image.save(f'{str(cropped_path_glaucoma)}/Cropped_{image_rid}.JPG')
                    image_annot_df.loc[index, 'Cropped Filename'] = 'Cropped_' + image_file_name
        output_csv = PurePath(self.working_dir, 'Cropped_Image.csv')
        image_annot_df.to_csv(output_csv)
        return cropped_path, output_csv

    def plot_roc(self, configuration_record, data: pd.DataFrame) -> Path:
        """
        Plot Receiver Operating Characteristic (ROC) curve based on prediction results. Save the plot values into a csv file.

        Parameters:
        - data (pd.DataFrame): DataFrame containing prediction results with columns 'True Label' and
        'Probability Score'.
        Returns:
            Path: Path to the saved csv file of ROC plot values .

        """
        output_path = configuration_record.execution_assets_path("ROC")
        pred_result = pd.read_csv(data)
        y_true = pred_result['True Label']
        scores = pred_result['Probability Score']
        fpr, tpr, thresholds = roc_curve(y_true, scores)
        roc_df = pd.DataFrame({'False Positive Rate': fpr, 'True Positive Rate': tpr})
        roc_csv_path = output_path / Path("roc_plot.csv")
        roc_df.to_csv(roc_csv_path, index=False)
        # show plot in notebook
        plt.plot(fpr, tpr)
        plt.xlabel('False Positive Rate')
        plt.ylabel('True Positive Rate')
        plt.title('ROC Curve')
        plt.show()

        return roc_csv_path

    def compute_condition_label(self, icd10_asso: pd.DataFrame) -> pd.DataFrame:
        icd_mapping = {
            'H40.00*': 'GS',
            'H40.01*': 'GS',
            'H40.02*': 'GS',
            'H40.03*': 'GS',
            'H40.04*': 'GS',
            'H40.05*': 'GS',
            'H40.06*': 'GS',
            'H40.10*': 'POAG',
            'H40.11*': 'POAG',
            'H40.12*': 'POAG',
            'H40.13*': 'POAG',
            'H40.14*': 'POAG',
            'H40.15*': 'POAG',
            'H40.2*': 'PACG'
        }

        def map_icd_to_category(icd_code):
            for key, value in icd_mapping.items():
                if icd_code.startswith(key[:-1]):
                    return value
            return 'Other'

        # Apply the mapping
        icd10_asso['Condition_Label'] = icd10_asso['ICD10_Eye'].apply(map_icd_to_category)
        # Select severity
        priority = {'PACG': 1, 'POAG': 2, 'GS': 3, 'Other': 4}
        icd10_asso['Priority'] = icd10_asso['Condition_Label'].map(priority)
        icd10_asso = icd10_asso.sort_values(by=['Clinical_Records', 'Priority'])
        combined_prior = icd10_asso.drop_duplicates(subset=['Clinical_Records'], keep='first')
        combined_prior = combined_prior.drop(columns=['RID', 'ICD10_Eye', 'Priority'])
        return combined_prior

    def _batch_update(self, table, entities):
        """
        Batch update entities in a table.

        Args:
        - table (datapath._TableWrapper): Table wrapper object.
        - entities (Sequence[dict]): Sequence of entity dictionaries to update, must include RID.
        - update_cols (List[datapath._ColumnWrapper]): List of columns to update.

        """

        it = iter(entities)
        while chunk := list(islice(it, 2000)):
            columns = [table.columns[c] for e in chunk for c in e.keys() if c != "RID"]
            table.update(chunk, [table.RID], columns)
            
    def insert_condition_label(self, condition_label: pd.DataFrame):
        condition_label.rename(columns={'Clinical_Records': 'RID'}, inplace=True)
        entities = condition_label.to_dict(orient='records')
        self._batch_update(self.domain_schema_instance.Clinical_Records, entities)

    def extract_modality(self, ds_bag: DatasetBag):
        sys_cols = ['RCT', 'RMT', 'RCB', 'RMB']
        subject = ds_bag.get_table_as_dataframe('Subject').drop(columns=sys_cols)
        observation = ds_bag.get_table_as_dataframe('Observation')[['RID', 'Observation_ID', 'Subject', 'date_of_encounter']]
        image = ds_bag.get_table_as_dataframe('Image').drop(columns=sys_cols)
        observation_clinic_asso = ds_bag.get_table_as_dataframe('Clinical_Records_Observation').drop(columns=sys_cols)
        clinic = ds_bag.get_table_as_dataframe('Clinical_Records').drop(columns=sys_cols)
        report = ds_bag.get_table_as_dataframe('Report').drop(columns=sys_cols)
        RNFL_OCR = ds_bag.get_table_as_dataframe('OCR_RNFL').drop(columns=sys_cols)
        HVF_OCR = ds_bag.get_table_as_dataframe('OCR_HVF').drop(columns=sys_cols)

        subject_observation = pd.merge(subject, observation, left_on='RID', right_on='Subject', how='left',
                                       suffixes=('_Subject', '_Observation')).drop(columns=['Subject'])

        # Report_HVF
        subject_observation_report = pd.merge(subject_observation, report,
                                              left_on='RID_Observation',
                                              right_on='Observation',
                                              suffixes=("subject_observation_for_HVF", "Report")).drop(
            columns=['Observation']).rename(columns={'RID': 'RID_Report'})
        HVF = pd.merge(subject_observation_report, HVF_OCR,
                       left_on='RID_Report',
                       right_on='Report',
                       suffixes=("_subject_observation_for_HVF_report", "_HVF_OCR"),
                       how='left').rename(columns={'RID': 'RID_HVF_OCR'}).drop(columns=['URL', 'Description',
                                                                                        'Length', 'MD5', 'Report'])

        def select_24_2(HVF):
            HVF_clean = HVF.dropna(subset=['RID_HVF_OCR'])
            priority = {'24-2': 1, '10-2': 2, '30-2': 3}
            HVF_clean['priority'] = HVF_clean['Field_Size'].map(priority)
            HVF_sorted = HVF_clean.sort_values(by=['RID_Observation', 'priority'])
            result = HVF_sorted.groupby(['RID_Observation', 'Image_Side']).first().reset_index()
            result = result.drop(columns=['priority'])
            return result

        HVF = select_24_2(HVF)

        # Report_RNFL
        RNFL = pd.merge(subject_observation_report, RNFL_OCR,
                        left_on='RID_Report',
                        right_on='Report',
                        suffixes=("_subject_observation_for_RNFL_report", "_RNFL_OCR"),
                        how='left').rename(columns={'RID': 'RID_RNFL_OCR'}).drop(columns=['URL', 'Description',
                                                                                          'Length', 'MD5', 'Report'])

        def highest_signal_strength(RNFL):
            RNFL_clean = RNFL.dropna(subset=['RID_RNFL_OCR', 'Signal_Strength'])
            idx = RNFL_clean.groupby(['RID_Observation', 'Image_Side'])['Signal_Strength'].idxmax()
            result = RNFL_clean.loc[idx]
            return result

        RNFL = highest_signal_strength(RNFL)
        # Image
        image = pd.merge(subject_observation, image,
                         left_on='RID_Observation',
                         right_on='Observation',
                         suffixes=("_subject_observation_for_image",
                                   "_Image")).rename(columns={'RID': 'RID_Image'}).drop(columns=['Observation'])

        # Select the observation according fundus date of encounter
        fundus = image[['RID_Subject', 'Subject_ID', 'Subject_Gender', 'Subject_Ethnicity', 'RID_Observation', 'Observation_ID',
                        'date_of_encounter']].drop_duplicates()

        def closest_to_fundus(report, fundus):
            report['date_of_encounter'] = pd.to_datetime(report['date_of_encounter']).dt.tz_localize(None)
            fundus['date_of_encounter'] = pd.to_datetime(fundus['date_of_encounter']).dt.tz_localize(None)
            report_match = pd.DataFrame()

            def find_closest_date(target_date, dates):
                return min(dates, key=lambda d: abs(d - target_date))

            for idx, row in fundus.iterrows():
                rid = row['RID_Subject']
                target_date = row['date_of_encounter']

                for side in ['Left', 'Right']:
                    filtered_data = report[(report['RID_Subject'] == rid) & (report['Image_Side'] == side)]
                    if not filtered_data.empty:
                        # Find the closest date entry
                        if sum(filtered_data['date_of_encounter'].isna()) > 0:
                            report_match = pd.concat([report_match, filtered_data.iloc[[0]]])
                        else:
                            closest_date = find_closest_date(target_date, filtered_data['date_of_encounter'])
                            closest_entries = filtered_data[filtered_data['date_of_encounter'] == closest_date]
                            report_match = pd.concat([report_match, closest_entries])
            return report_match

        HVF_match = closest_to_fundus(HVF, fundus)
        RNFL_match = closest_to_fundus(RNFL, fundus)
        
        # select clinic records by the date of encounter (on the fundus date of encounter)
<<<<<<< HEAD
        subject_obs_clinic = (pd.merge(fundus,
                                       observation_clinic_asso,
                                       left_on='RID_Observation',
                                       right_on='Observation',
                                       how='left').drop(columns=['RID', 'Observation']))
        subject_obs_clinic_data = pd.merge(subject_obs_clinic,
                                           clinic,
                                           left_on='Clinical_Records',
                                           right_on='RID',
                                           suffixes=("", "_Clinic"),
                                           how='left').drop(
            columns=['Clinical_Records']).rename(columns={'RID': 'RID_Clinic',
                                                          'date_of_encounter': 'date_of_encounter_Observation',
                                                          'Date_of_Encounter': 'date_of_encounter_Clinic'})
        clinic_match = subject_obs_clinic_data[
            ['RID_Subject', 'Subject_ID', 'Subject_Gender', 'Subject_Ethnicity', 'RID_Observation',
             'Observation_ID', 'date_of_encounter_Observation', 'RID_Clinic',
             'date_of_encounter_Clinic', 'LogMAR_VA', 'Visual_Acuity_Numerator', 'IOP',
=======
        # results in 2078 records from 1062 subjects
        clinic_match = pd.merge(fundus, clinic, how='left', on='RID_Observation', suffixes=("", "_Clinic"))[
            ['RID_Subject', 'Subject_ID', 'Gender', 'Ethnicity', 'RID_Observation',
             'Observation_ID', 'Date_of_Encounter_Observation', 'RID_Clinic',
             'Date_of_Encounter_Clinic', 'LogMAR_VA', 'Visual_Acuity_Numerator', 'IOP',
>>>>>>> 3f68f966
             'Refractive_Error', 'CCT', 'CDR', 'Gonioscopy', 'Condition_Display', 'Provider',
             'Clinical_ID', 'Powerform_Laterality', 'Condition_Label']]

<<<<<<< HEAD
        RNFL_match.rename(columns={'date_of_encounter': 'date_of_encounter_RNFL'}, inplace=True)
        HVF_match.rename(columns={'date_of_encounter': 'date_of_encounter_HVF'}, inplace=True)
        fundus.rename(columns={'date_of_encounter': 'date_of_encounter_Fundus'}, inplace=True)
=======
        RNFL_match.rename(columns={'Date_of_Encounter': 'Date_of_Encounter_RNFL'}, inplace=True)
        HVF_match.rename(columns={'Date_of_Encounter': 'Date_of_Encounter_HVF'}, inplace=True)
        fundus.rename(columns={'Date_of_Encounter': 'Date_of_Encounter_Fundus'}, inplace=True)
>>>>>>> 3f68f966

        # Save df
        clinic_path = PurePath(self.working_dir, 'clinic.csv')
        clinic_match.to_csv(clinic_path, index=False)
        HVF_path = PurePath(self.working_dir, 'HVF.csv')
        HVF_match.to_csv(HVF_path, index=False)
        RNFL_path = PurePath(self.working_dir, 'RNFL.csv')
        RNFL_match.to_csv(RNFL_path, index=False)
        fundus_path = PurePath(self.working_dir, 'fundus.csv')
        fundus.to_csv(fundus_path, index=False)
        return {"Clinic": clinic_path, "HVF": HVF_path, "RNFL": RNFL_path, "Fundus": fundus_path}

    def multimodal_wide(self, ds_bag: DatasetBag):
        modality_df = self.extract_modality(ds_bag)
        Clinic = pd.read_csv(modality_df['Clinic']).rename(columns={'Powerform_Laterality': 'Image_Side'})
        RNFL = pd.read_csv(modality_df['RNFL'])
        Fundus = pd.read_csv(modality_df['Fundus'])
        HVF = pd.read_csv(modality_df['HVF'])
        
        rid_subjects = pd.concat([
            Clinic['RID_Subject'],
            RNFL['RID_Subject'],
            Fundus['RID_Subject'],
            HVF['RID_Subject']
        ]).drop_duplicates().reset_index(drop=True)
        sides = pd.DataFrame({'Image_Side': ['Right', 'Left']})
        expanded_subjects = rid_subjects.to_frame().merge(sides, how='cross')
        
        Clinic.drop(columns=['RID_Observation', 'Observation_ID', 'date_of_encounter_Observation'], inplace=True)
        RNFL.drop(columns=['RID_Observation', 'Observation_ID'], inplace=True)
        HVF.drop(columns=['RID_Observation', 'Observation_ID'], inplace=True)
        Fundus.drop(columns=['RID_Observation', 'Observation_ID'], inplace=True)
        multimodal_wide = pd.merge(expanded_subjects, Fundus, how='left', on=['RID_Subject'])
        multimodal_wide = pd.merge(multimodal_wide, Clinic, how='left', 
                                   on=['RID_Subject', 'Image_Side', 'Subject_ID', 'Subject_Gender', 'Subject_Ethnicity'])
        multimodal_wide = pd.merge(multimodal_wide, HVF, how='left',
                                   on=['RID_Subject', 'Subject_ID', 'Subject_Gender', 'Subject_Ethnicity', 'Image_Side'])
        multimodal_wide = pd.merge(multimodal_wide, RNFL, how='left',
                                   on=['RID_Subject', 'Subject_ID', 'Subject_Gender', 'Subject_Ethnicity', 'Image_Side'],
                                   suffixes=('_HVF', '_RNFL'))
        return multimodal_wide

    def severity_analysis(self, ds_bag: DatasetBag):
        wide = self.multimodal_wide(ds_bag)

        def compare_sides_severity(group, value_col, new_col, smaller=True): # helper method for severity_analysis
            group[new_col] = group[new_col].astype(str)
            
            if len(group) == 2:  # Ensure there are both left and right sides
                left = group[group['Image_Side'] == 'Left']
                right = group[group['Image_Side'] == 'Right']
                if not left.empty and not right.empty:
                    left_value = left[value_col].values[0]
                    right_value = right[value_col].values[0]
                    if smaller:
                        if left_value < right_value:
                            group.loc[group['Image_Side'] == 'Left', new_col] = 'Left'
                            group.loc[group['Image_Side'] == 'Right', new_col] = 'Left'
                        elif left_value == right_value:
                            group.loc[group['Image_Side'] == 'Left', new_col] = 'Left/Right'
                            group.loc[group['Image_Side'] == 'Right', new_col] = 'Left/Right'
                        else:
                            group.loc[group['Image_Side'] == 'Left', new_col] = 'Right'
                            group.loc[group['Image_Side'] == 'Right', new_col] = 'Right'
                    else:
                        # Larger value means more severe
                        if left_value > right_value:
                            group.loc[group['Image_Side'] == 'Left', new_col] = 'Left'
                            group.loc[group['Image_Side'] == 'Right', new_col] = 'Left'
                        elif left_value == right_value:
                            group.loc[group['Image_Side'] == 'Left', new_col] = 'Left/Right'
                            group.loc[group['Image_Side'] == 'Right', new_col] = 'Left/Right'
                        else:
                            group.loc[group['Image_Side'] == 'Left', new_col] = 'Right'
                            group.loc[group['Image_Side'] == 'Right', new_col] = 'Right'
            return group
        
        wide['RNFL_severe'] = np.nan
        wide = wide.groupby('RID_Subject').apply(compare_sides_severity, value_col='Average_RNFL_Thickness(μm)', new_col='RNFL_severe', smaller=True).reset_index(drop=True)
    
        wide['HVF_severe'] = np.nan
        wide = wide.groupby('RID_Subject').apply(compare_sides_severity, value_col='MD', new_col='HVF_severe', smaller=True).reset_index(drop=True)
    
        wide['CDR_severe'] = np.nan
        wide = wide.groupby('RID_Subject').apply(compare_sides_severity, value_col='CDR', new_col='CDR_severe', smaller=False).reset_index(drop=True)

        def check_severity(row):
            # "Left/Right" and "Right" should return true, and "Left/Right" and "Left" should return true, but "Left" and "Right" should return false
            # old method
            # return row['RNFL_severe'] != row['HVF_severe'] or row['RNFL_severe'] != row['CDR_severe'] or row['HVF_severe'] != row['CDR_severe']
            severities = [row['RNFL_severe'], row['HVF_severe'], row['CDR_severe']]
            try:
                return not (all(["Left" in l for l in severities]) or all(["Right" in l for l in severities]))
            except Exception: # if row is all nan
                return True
        
        wide['Severity_Mismatch'] = wide.apply(check_severity, axis=1)

        return wide

    def transform_data(self, multimodal_wide, fx_cols, y_method="all_glaucoma"):
        """
            Transforms multimodal data to create X_transformed and y as 0 and 1's; to apply to wide_train and wide_test
            Args:
                - y_method: "all_glaucoma" (Glaucoma=1, GS=0), "urgent_glaucoma" (MD<=-6 = 1, GS=0)
        """

        ### transform y and drop NA rows
        if y_method=="all_glaucoma":
            y = multimodal_wide.Label # Target variable
            # combine PACG and POAG as glaucoma
            y = y.replace(['POAG', 'PACG'], 'Glaucoma')

            ### drop rows missing label (ie no label for POAG vs PACG vs GS)
            multimodal_wide = multimodal_wide.dropna(subset=['Label'])
            # drop rows where label is "Other" (should only be PACG, POAG, or GS)
            allowed_labels = ["PACG", "POAG", "GS"]
            multimodal_wide = multimodal_wide[multimodal_wide['Label'].isin(allowed_labels)]
        elif y_method=="urgent_glaucoma":
            # drop rows missing MD
            multimodal_wide = multimodal_wide.dropna(subset=['MD'])
            y = multimodal_wide['MD'].apply(lambda x: 'mod-severe' if x <= -6 else 'mild-GS')
        else:
            print("Not a valid y method")
        # convert to 0 and 1
        label_encoder = preprocessing.LabelEncoder()
        y[:] = label_encoder.fit_transform(y) # fit_transform combines fit and transform
        y = y.astype(int)

        ### transform X ###
        X = multimodal_wide[fx_cols] # Features
    
        ### GHT: reformat as "Outside Normal Limits", "Within Normal Limits", "Borderline", "Other"
        if "GHT" in fx_cols:
            GHT_categories = ["Outside Normal Limits", "Within Normal Limits", "Borderline"]
            X.loc[~X['GHT'].isin(GHT_categories), 'GHT'] = np.nan # alt: 'Other'; I did np.nan bc I feel like it makes more sense to drop this variable
    
        ### Ethnicity: reformat so that Multi-racial, Other, and ethnicity not specified are combined as Other
        if "Ethnicity" in fx_cols:
            eth_categories = ["African Descent", "Asian", "Caucasian", "Latin American"]
            X.loc[~X['Ethnicity'].isin(eth_categories), 'Ethnicity'] = 'Other'
            
        ### categorical data: encode using OneHotEncoder
        from feature_engine.encoding import OneHotEncoder
        categorical_vars = list(set(fx_cols) & set(['Gender', 'Ethnicity', 'GHT']))  # cateogorical vars that exist
    
        if len(categorical_vars)>0: 
            # replace NaN with category "Unknown", then delete this column from one-hot encoding later
            for var in categorical_vars:
                X[var] = X[var].fillna("Unknown")
            
            encoder = OneHotEncoder(variables = categorical_vars)
            X_transformed = encoder.fit_transform(X)
    
            # delete Unknown columns
            X_transformed.drop(list(X_transformed.filter(regex='Unknown')), axis=1, inplace=True)
    
            ### sort categorical encoded columns so that they're in alphabetical order
            def sort_cols(X, var):
                # Select the subset of columns to sort
                subset_columns = [col for col in X.columns if col.startswith(var)]
                # Sort the subset of columns alphabetically
                sorted_columns = sorted(subset_columns)
                # Reorder the DataFrame based on the sorted columns
                sorted_df = X[[col for col in X.columns if col not in subset_columns] + sorted_columns]
                return sorted_df
            for var in categorical_vars:
                X_transformed = sort_cols(X_transformed, var)
    
        else:
            print("No categorical variables")
            X_transformed=X
    
        ### format numerical data
        # VFI
        if 'VFI' in fx_cols:
            X_transformed['VFI'] = X_transformed['VFI'].replace('Off', np.nan) # replace "Off" with nan
            def convert_percent(x):
                if pd.isnull(x):
                    return np.nan
                return float(x.strip('%'))/100
            X_transformed['VFI'] = X_transformed['VFI'].map(convert_percent)
    
    
        return X_transformed, y

    # current severity rule: prioritize RNFL > HVF > CDR
    # if don't want thresholds, just make threshold 0
    # just return the first eye if RNFL, MD, CDR all NaN
    def pick_severe_eye(self, df, rnfl_threshold, md_threshold):
        # Sort by 'Average_RNFL_Thickness(μm)', 'MD', and 'CDR' in descending order
        df = df.sort_values(by=['Average_RNFL_Thickness(μm)', 'MD', 'CDR'], ascending=[True, True, False])
    
        ### 1. if only 1 eye has a label, just pick that eye as more severe eye (for Dr. Song's patients)
        df = df.groupby('RID_Subject').apply(lambda group: group[group['Label'].notna()]).reset_index(drop=True)
        
        # 2. Select the row/eye with most severe value within the thresholds
        def select_row(group):
            max_value = group['Average_RNFL_Thickness(μm)'].min() # min is more severe for RNFL
            within_value_threshold = group[np.abs(group['Average_RNFL_Thickness(μm)'] - max_value) <= rnfl_threshold] # identify eyes within threshold
    
            if len(within_value_threshold) > 1 or len(within_value_threshold) == 0: # if both eyes "equal" RNFL OR if RNFL is NaN, then try MD
                max_other_column = within_value_threshold['MD'].min() # min is more severe for MD
                within_other_column_threshold = within_value_threshold[np.abs(within_value_threshold['MD'] - max_other_column) <= md_threshold]
    
                if len(within_other_column_threshold) > 1 or len(within_other_column_threshold) == 0: # if both eyes "equal" MD OR if MD is NaN, then try CDR
                    return group.sort_values(by=['CDR'], ascending=[False]).iloc[0] # since i didn't set CDR threshold, this will always pick something (even if NaN)
                else:
                    return within_other_column_threshold.iloc[0]
            else:
                return within_value_threshold.iloc[0]
        return df.groupby('RID_Subject').apply(select_row).reset_index(drop=True)

    def standardize_data(self, fx_cols, X_train, X_test):
        # identify categorical vs numeric columns
        categorical_vars = ['Gender', 'Ethnicity', 'GHT']
        numeric_vars = sorted(set(fx_cols) - set(categorical_vars), key=fx_cols.index)
    
        scaler = StandardScaler()
    
        # normalize numeric columns for X_train
        normalized_numeric_X_train = pd.DataFrame(
            scaler.fit_transform(X_train[numeric_vars]),
            columns = numeric_vars
        )
        cat_df = X_train.drop(numeric_vars, axis=1)
        X_train = pd.concat([normalized_numeric_X_train.set_index(cat_df.index), cat_df], axis=1)
    
        # normalize numeric columsn for X_test, but using scaler fitted to training data to prevent data leakage
        normalized_numeric_X_test = pd.DataFrame(
            scaler.transform(X_test[numeric_vars]),
            columns = numeric_vars
        )
        cat_df = X_test.drop(numeric_vars, axis=1)
        X_test = pd.concat([normalized_numeric_X_test.set_index(cat_df.index), cat_df], axis=1)
    
        return X_train, X_test

    # simple imputation fitted to X_train, but also applied to X_test
    def simple_impute(self, X_train_keep_missing, X_test_keep_missing, strat = "mean"):
        """
        STRATEGIES
        If “mean”, then replace missing values using the mean along each column. Can only be used with numeric data.
        
        If “median”, then replace missing values using the median along each column. Can only be used with numeric data.
        
        If “most_frequent”, then replace missing using the most frequent value along each column. Can be used with strings or numeric data. If there is more than one such value, only the smallest is returned.
        
        If “constant”, then replace missing values with fill_value. Can be used with strings or numeric data.
        """
        from sklearn.impute import SimpleImputer
        imputer = SimpleImputer(missing_values=np.nan, strategy=strat)
        imputer = imputer.fit(X_train_keep_missing)
        X_train_imputed = imputer.transform(X_train_keep_missing)
        X_test_imputed = imputer.transform(X_test_keep_missing)
        # convert into pandas dataframe instead of np array
        X_train = pd.DataFrame(X_train_imputed, columns=X_train_keep_missing.columns)
        X_test = pd.DataFrame(X_test_imputed, columns=X_test_keep_missing.columns)
    
        return X_train, X_test

    # return list of pandas dataframes, each containing 1 of 10 imputations
    def mult_impute_missing(self, X, train_data=None):
        if train_data is None:
            train_data = X
    
        ### multiple imputation method using IterativeImputer from sklearn 
        from sklearn.experimental import enable_iterative_imputer
        from sklearn.impute import IterativeImputer
    
        imp = IterativeImputer(max_iter=10, random_state=0, sample_posterior=True)
    
        imputed_datasets = []
        for i in range(10): # 3-10 imputations standard
            imp.random_state = i
            imp.fit(train_data)
            X_imputed = imp.transform(X)
            imputed_datasets.append(pd.DataFrame(X_imputed, columns=X.columns))
    
        # ALTERNATIVE
        #from statsmodels.imputation import mice.MICEData # alternative package for MICE imputation
        # official docs: https://www.statsmodels.org/dev/generated/statsmodels.imputation.mice.MICE.html#statsmodels.imputation.mice.MICE
        # multiple imputation example using statsmodels: https://github.com/kshedden/mice_workshop
        #imp = mice.MICEData(data)
        #fml = 'y ~ x1 + x2 + x3 + x4' # variables used in multiple imputation model
        #mice = mice.MICE(fml, sm.OLS, imp) # OLS chosen; can change this up
        #results = mice.fit(10, 10) # 10 burn-in cycles to skip, 10 imputations
        #print(results.summary())
        
        return imputed_datasets

    # Logistic Regression Model Methods###
    ### 2 ways to calculate p-values; NOTE THAT P VALUES MAY NOT MAKE SENSE FOR REGULARIZED MODELS
    # https://stackoverflow.com/questions/25122999/scikit-learn-how-to-check-coefficients-significance
    @staticmethod
    def logit_pvalue(model, x):
        """ Calculate z-scores for scikit-learn LogisticRegression.
        parameters:
            model: fitted sklearn.linear_model.LogisticRegression with intercept and large C
            x:     matrix on which the model was fit
        This function uses asymtptics for maximum likelihood estimates.
        """
        p = model.predict_proba(x)
        n = len(p)
        m = len(model.coef_[0]) + 1
        coefs = np.concatenate([model.intercept_, model.coef_[0]])
        x_full = np.matrix(np.insert(np.array(x), 0, 1, axis = 1))
        ans = np.zeros((m, m))
        for i in range(n):
            ans = ans + np.dot(np.transpose(x_full[i, :]), x_full[i, :]) * p[i,1] * p[i, 0]
        vcov = np.linalg.inv(np.matrix(ans))
        se = np.sqrt(np.diag(vcov))
        t =  coefs/se  
        p = (1 - norm.cdf(abs(t))) * 2
        return p
        
    @staticmethod
    def format_dec(decimals):
        f = ["<.001" if x<0.001 else "%.3f"%x for x in decimals]
        return f
    
    # print model coefficients, ORs, p-values
    def model_summary(self, model, X_train):
        print("Training set: %i" % len(X_train))
        coefs = model.coef_[0]
        # odd ratios = e^coef
        ors = np.exp(coefs)
        intercept = model.intercept_[0]
    
    
        p_values = self.logit_pvalue(model, X_train)
    
        # compare with statsmodels ### RESULT: produces same result except gives nan instead of 1.00 for insignficant p-values
        #import statsmodels.api as sm
        #sm_model = sm.Logit(y_train.reset_index(drop=True), sm.add_constant(X_train)).fit(disp=0) ### this uses y_train from outside this function so not really valid but oh well I just want it for testing purposes
        #p_values=sm_model.pvalues
        #print(self.format_dec(pvalues))
        #sm_model.summary()
    
        # print results
        results = pd.DataFrame({
            'Coefficient': self.format_dec(np.append(intercept, coefs)),
            'Odds Ratio': self.format_dec(np.append(np.exp(intercept), ors)),
            'P-value': self.format_dec(p_values)
        }, index=['Intercept'] + list(X_train.columns))
        print(results)
        print("")

    # model performance
    # https://medium.com/javarevisited/evaluating-the-logistic-regression-ae2decf42d61
    # helper function for compute_performance(_youden)
    @staticmethod
    def calc_stats(y_pred, y_test):
        # evaluate predictions
        mae = metrics.mean_absolute_error(y_test, y_pred)
        print('MAE: %.3f' % mae)
        
        # examine the class distribution of the testing set (using a Pandas Series method)
        #y_test.value_counts()
        # calculate the percentage of ones
        # because y_test only contains ones and zeros, we can simply calculate the mean = percentage of ones
        #y_test.mean()
        # calculate the percentage of zeros
        #1 - y_test.mean()
        
        # # Metrics computed from a confusion matrix (before thresholding)
        
        # Confusion matrix is used to evaluate the correctness of a classification model
        cmatrix = confusion_matrix(y_test,y_pred)
        
        TP = cmatrix[1, 1]
        TN = cmatrix[0, 0]
        FP = cmatrix[0, 1]
        FN = cmatrix[1, 0]
        
        # Classification Accuracy: Overall, how often is the classifier correct?
        # use float to perform true division, not integer division
        # print((TP + TN) / sum(map(sum, cmatrix))) -- this is is the same as the below automatic method
        print('Accuracy: %.3f' % metrics.accuracy_score(y_test, y_pred))
        
        # Sensitivity(recall): When the actual value is positive, how often is the prediction correct?
        sensitivity = TP / float(FN + TP)
        print('Sensitivity: %.3f' % sensitivity)
        # print('Recall score: %.3f' % metrics.recall_score(y_test, y_pred)) # same thing as sensitivity, but recall term used in ML
        
        # Specificity: When the actual value is negative, how often is the prediction correct?
        specificity = TN / float(TN + FP)
        print('Specificity: %.3f' % specificity)
        
        #from imblearn.metrics import specificity_score
        #specificity_score(y_test, y_pred)
        
        # Precision: When a positive value is predicted, how often is the prediction correct?
        precision = TP / float(TP + FP)
        #print('Precision: %.3f' % precision)
        print('Precision: %.3f' % metrics.precision_score(y_test, y_pred))
        
        # F score
        f_score = 2*TP / float(2*TP + FP + FN)
        #print('F score: %.3f' % f_score)
        print('F1 score: %.3f' % metrics.f1_score(y_test,y_pred))
    
        # Youden's index: = TPR - FPR = Sensitivity + Specificity - 1
        print("Calculated Youden's J index using predictions: %.3f" % (sensitivity + specificity - 1))
        
        #Evaluate the model using other performance metrics - REDUNDANT, COMMENTED OUT FOR NOW
        # from sklearn.metrics import classification_report
        # print(classification_report(y_test,y_pred))
    
        # display confusion matrix
        cm_display = metrics.ConfusionMatrixDisplay(confusion_matrix = cmatrix, display_labels = None)
        cm_display.plot()
        plt.show()
    
    def compute_performance(self, model, X_test, y_test):
        print("Test set: %i" % len(X_test))
        y_pred = model.predict(X_test) 
    
        print("-------Stats using prediction_probability of 0.5-------")
        self.calc_stats(y_pred, y_test)
    
    # output performance stats corresponding to OPTIMAL prediction probability cutoff per Youden's, instead of per 0.5 cutoff
    # plot_auc = True: plot individual AUC plot. If False, save to plot onto combined plot later
    def compute_performance_youden(self, model, X_test, y_test, plot=True):
        print("Model features: %s" % X_test.columns.tolist())
        # AUC
        y_pred_proba = model.predict_proba(X_test)[::,1]
        fpr, tpr, thresholds = metrics.roc_curve(y_test,  y_pred_proba)
        auc = metrics.roc_auc_score(y_test, y_pred_proba)
        auc_formatted = "%.3f" % auc
        print('AUC: %s' % auc_formatted)
    
        # Youden's J index = sens + spec - 1 = tpr + (1-fpr) -1 = tpr - fpr
        optimal_idx = np.argmax(tpr - fpr)
        optimal_threshold = thresholds[optimal_idx]
        print('Optimal prediction probability threshold by Youdens J index: %.3f' % optimal_threshold)
        youdens = tpr[optimal_idx] - fpr[optimal_idx]
        print("Optimal Youden's J index: %.3f" % youdens)
        print("Optimal Sensitivity: %.3f" % tpr[optimal_idx])
        print("Optimal Specificity: %.3f" % (1 - fpr[optimal_idx]))
    
        ### this is not exactly the same as the optimal numbers because it summarizes the data into predictions based on youden's optimal threshold, then computes stats based on those predictions
        #print("-------Stats using prediction_probability per YOUDEN'S-------")
        y_pred = [1 if y > optimal_threshold else 0 for y in y_pred_proba] # Predictions using optimal threshold
        #self.calc_stats(y_pred, y_test)
    
        if plot:
            # display confusion matrix
            cmatrix = confusion_matrix(y_test,y_pred)
            # display confusion matrix
            cm_display = metrics.ConfusionMatrixDisplay(confusion_matrix = cmatrix, display_labels = None)
            cm_display.plot()
            plt.show()
            
            # ROC curve plot with optimal threshold
            plt.plot(fpr,tpr,label="AUC=%s, Youden's=%.3f" % (auc_formatted, youdens))
            plt.xlabel("False positive rate (1-specificity)")
            plt.ylabel("True positive rate (sensitivity)")
            plt.title('ROC Curve')
            plt.plot([0, 1], [0, 1], 'k--') 
            plt.scatter(fpr[optimal_idx], tpr[optimal_idx], marker='o', color='red', label='Optimal Threshold')
            plt.legend(loc=4)
            plt.show()
        return fpr, tpr, auc_formatted, optimal_idx, optimal_threshold

    #####Multiple Imputation Logistic Regression analysis methods#####
    ### After performing logistic regression on each imputed dataset, pool the results using Rubin’s rules to obtain a single set of estimates.
    # print model coefficients, ORs, p-values
    def model_summary_mice(self, logreg_models, Xtrain_finals):
        print("Training set: %i" % len(Xtrain_finals[0]))
        
        # Extract coefficients and standard errors
        coefs = np.array([model.coef_[0] for model in logreg_models])
        ors = np.exp(coefs)
        intercepts = np.array([model.intercept_[0] for model in logreg_models])
        p_values = np.array([logit_pvalue(model, Xtrain_finals[i]) for i, model in enumerate(logreg_models)])
        
        # Calculate pooled estimates
        pooled_coefs = np.mean(coefs, axis=0)
        pooled_ors = np.mean(ors, axis=0)
        pooled_intercept = np.mean(intercepts)
        # I think this calculates SES between the imputed datasets
        pooled_ses = np.sqrt(np.mean(coefs**2, axis=0) + np.var(coefs, axis=0, ddof=1) * (1 + 1/len(logreg_models)))
    
        pooled_p_values = np.mean(p_values, axis=0)
        
        # Display pooled results
        results = pd.DataFrame({
            'Coefficient': format_dec(np.append(pooled_intercept, pooled_coefs)),
            'Odds Ratio': format_dec(np.append(np.exp(pooled_intercept), pooled_ors)),
            'Standard Error': format_dec(np.append(np.nan, pooled_ses)),  # Intercept SE is not calculated here
            'P-value': format_dec(pooled_p_values)
        }, index=['Intercept'] + list(Xtrain_finals[0].columns))
        print(results)
        print("")

    # model performance
    # https://medium.com/javarevisited/evaluating-the-logistic-regression-ae2decf42d61
    def compute_performance_mice(self, logreg_models, Xtest_finals, y_test):
        print("Test set: %i" % len(Xtest_finals[0]))
        
        y_pred_results = []
        y_pred_proba_results = []
        for model, X_test in zip(logreg_models, Xtest_finals):
            y_pred_results.append(model.predict(X_test))
            
            y_pred_proba_results.append(model.predict_proba(X_test)[::,1])
    
        ypred_df = pd.DataFrame(np.row_stack(y_pred_results))
        y_pred = np.array(ypred_df.mode(axis=0).loc[0].astype(int)) ##### used the mode of y_pred across the 10 imputations
        y_pred_proba = np.mean(y_pred_proba_results, axis=0)
        
        
        import sklearn.metrics as metrics
        # evaluate predictions
        mae = metrics.mean_absolute_error(y_test, y_pred)
        print('MAE: %.3f' % mae)
        
        # examine the class distribution of the testing set (using a Pandas Series method)
        y_test.value_counts()
        
        # calculate the percentage of ones
        # because y_test only contains ones and zeros, we can simply calculate the mean = percentage of ones
        y_test.mean()
        
        # calculate the percentage of zeros
        1 - y_test.mean()
        
        # # Metrics computed from a confusion matrix (before thresholding)
        
        # Confusion matrix is used to evaluate the correctness of a classification model
        from sklearn.metrics import confusion_matrix
        confusion_matrix = confusion_matrix(y_test,y_pred)
        confusion_matrix
        
        TP = confusion_matrix[1, 1]
        TN = confusion_matrix[0, 0]
        FP = confusion_matrix[0, 1]
        FN = confusion_matrix[1, 0]
        
        # Classification Accuracy: Overall, how often is the classifier correct?
        # use float to perform true division, not integer division
        # print((TP + TN) / sum(map(sum, confusion_matrix))) -- this is is the same as the below automatic method
        print('Accuracy: %.3f' % metrics.accuracy_score(y_test, y_pred))
        
        # Sensitivity(recall): When the actual value is positive, how often is the prediction correct?
        sensitivity = TP / float(FN + TP)
        
        print('Sensitivity: %.3f' % sensitivity)
        # print('Recall score: %.3f' % metrics.recall_score(y_test, y_pred)) # same thing as sensitivity, but recall term used in ML
        
        # Specificity: When the actual value is negative, how often is the prediction correct?
        specificity = TN / float(TN + FP)
        print('Specificity: %.3f' % specificity)
        
        #from imblearn.metrics import specificity_score
        #specificity_score(y_test, y_pred)
        
        # Precision: When a positive value is predicted, how often is the prediction correct?
        precision = TP / float(TP + FP)
        #print('Precision: %.3f' % precision)
        print('Precision: %.3f' % metrics.precision_score(y_test, y_pred))
        
        # F score
        f_score = 2*TP / float(2*TP + FP + FN)
        #print('F score: %.3f' % f_score)
        print('F1 score: %.3f' % metrics.f1_score(y_test,y_pred))
        
        #Evaluate the model using other performance metrics - REDUNDANT, COMMENTED OUT FOR NOW
        # from sklearn.metrics import classification_report
        # print(classification_report(y_test,y_pred))
    
        # AUC
        fpr, tpr, _ = metrics.roc_curve(y_test,  y_pred_proba)
        auc = metrics.roc_auc_score(y_test, y_pred_proba)
        print('AUC: %.3f' % auc)
    
        # CM matrix plot
        from sklearn import metrics
        cm_display = metrics.ConfusionMatrixDisplay(confusion_matrix = confusion_matrix, display_labels = None)
        
        cm_display.plot()
        plt.show()
        # 0 = GS, 1 = POAG
        
        # ROC curve plot
        plt.plot(fpr,tpr,label="auc="+str(auc))
        plt.xlabel("False positive rate (1-specificity)")
        plt.ylabel("True positive rate (sensitivity)")
        plt.legend(loc=4)
        plt.show()<|MERGE_RESOLUTION|>--- conflicted
+++ resolved
@@ -67,8 +67,7 @@
         - catalog_number (str): The catalog number or name.
         """
 
-<<<<<<< HEAD
-        super().__init__(hostname = hostname, catalog_id = catalog_id, 
+        super().__init__(hostname = hostname, catalog_id = catalog_id,
                          domain_schema = 'eye-ai', project_name = 'eye-ai',
                          cache_dir = cache_dir, working_dir = working_dir,
                          model_version = sys.modules[globals()["__package__"]].__version__,
@@ -76,12 +75,6 @@
         # self.schema = self.pb.schemas['eye-ai']
         self.ml_schema_instance = self.catalog.getPathBuilder().schemas[self.ml_schema]
         self.domain_schema_instance = self.catalog.getPathBuilder().schemas[self.domain_schema]
-=======
-        super().__init__(hostname, catalog_id, 'eye-ai',
-                         cache_dir,
-                         working_dir,
-                         sys.modules[globals()["__package__"]].__version__)
->>>>>>> 3f68f966
 
     @staticmethod
     def _find_latest_observation(df: pd.DataFrame):
@@ -118,7 +111,6 @@
         - pd.DataFrame: DataFrame containing tall-format image data from fist observation of the subject,
           based on the provided filters.
         """
-<<<<<<< HEAD
         sys_cols = ['RCT', 'RMT', 'RCB', 'RMB']
         subject = ds_bag.get_table_as_dataframe('Subject').rename(columns={'RID': 'Subject_RID'}).drop(columns=sys_cols)
         observation = ds_bag.get_table_as_dataframe('Observation').rename(columns={'RID': 'Observation_RID'}).drop(columns=sys_cols)
@@ -130,39 +122,6 @@
         merge_diag = pd.merge(merge_image, diagnosis, left_on='Image_RID', right_on='Image', how='left')
         image_frame = merge_diag[merge_diag['Image_Angle'] == '2']
         image_frame = image_frame[image_frame['Diagnosis_Tag'] == diagnosis_tag]
-=======
-        # Get references to tables to start path.
-        domain_schema = self.domain_schema
-        subject_dataset = domain_schema.Subject_Dataset
-        subject = domain_schema.Subject
-        image = domain_schema.Image
-        observation = domain_schema.Observation
-        diagnosis = domain_schema.Diagnosis
-        path = subject_dataset.path
-
-        results = path.filter(subject_dataset.Dataset == dataset_rid) \
-            .link(subject, on=subject_dataset.Subject == subject.RID) \
-            .link(observation, on=subject.RID == observation.Subject) \
-            .link(image, on=observation.RID == image.Observation) \
-            .filter(image.Image_Angle_Vocab == '2SK6') \
-            .link(diagnosis, on=image.RID == diagnosis.Image) \
-            .filter(diagnosis.Diagnosis_Tag == diagnosis_tag_rid)
-
-        results = results.attributes(
-            results.Subject.RID.alias("Subject_RID"),
-            results.Observation.Date_of_Encounter,
-            results.Diagnosis.RID.alias("Diagnosis_RID"),
-            results.Diagnosis.RCB,
-            results.Diagnosis.Image,
-            results.Image.Image_Side_Vocab,
-            results.Image.Filename,
-            results.Diagnosis.Diagnosis_Vocab,
-            results.Diagnosis.column_definitions['Cup/Disk_Ratio'],
-            results.Diagnosis.Image_Quality_Vocab
-        )
-        image_frame = pd.DataFrame(results.fetch())
-
->>>>>>> 3f68f966
         # Select only the first observation which included in the grading app.
         image_frame = self._find_latest_observation(image_frame)
 
@@ -216,24 +175,13 @@
         - List[Dict[str, Union[str, float]]]: List of dictionaries representing the generated Diagnosis.
           The Cup/Disk_Ratio is always round to 4 decimal places.
         """
-        df["Cup/Disk_Ratio"] = pd.to_numeric(df["Cup/Disk_Ratio"], errors="coerce")
-        result = df.groupby("Image_RID").agg({"Cup/Disk_Ratio": cdr_func,
+        df["Cup/Disk_Ratio"] = pd.to_numeric(df["Cup_Disk_Ratio"], errors="coerce")
+        result = df.groupby("Image_RID").agg({"Cup_Disk_Ratio": cdr_func,
                                               "Diagnosis_Image": diag_func,
                                               "Image_Quality": image_quality_func})
-        result = result.round({'Cup/Disk_Ratio': 4})
+        result = result.round({'Cup_Disk_Ratio': 4})
         result = result.fillna('NaN')
-<<<<<<< HEAD
         result.reset_index('Image_RID', inplace=True)
-=======
-        result.reset_index('Image', inplace=True)
-
-        domain_schema = self.domain_schema
-        image_quality_map = {e["Name"]: e["RID"] for e in domain_schema.Image_Quality_Vocab.entities()}
-        diagnosis_map = {e["Name"]: e["RID"] for e in domain_schema.Diagnosis_Image_Vocab.entities()}
-        result.replace({"Image_Quality": image_quality_map,
-                        "Diagnosis": diagnosis_map}, inplace=True)
-        result.rename({'Image_Quality': 'Image_Quality_Vocab', 'Diagnosis': 'Diagnosis_Vocab'}, axis=1, inplace=True)
->>>>>>> 3f68f966
 
         return result.to_dict(orient='records')
 
@@ -273,7 +221,7 @@
         Returns:
         - None
         """
-        # ToDo
+
         image_rids = []
         asset_rids = []
 
@@ -451,7 +399,7 @@
         while chunk := list(islice(it, 2000)):
             columns = [table.columns[c] for e in chunk for c in e.keys() if c != "RID"]
             table.update(chunk, [table.RID], columns)
-            
+
     def insert_condition_label(self, condition_label: pd.DataFrame):
         condition_label.rename(columns={'Clinical_Records': 'RID'}, inplace=True)
         entities = condition_label.to_dict(orient='records')
@@ -549,7 +497,6 @@
         RNFL_match = closest_to_fundus(RNFL, fundus)
         
         # select clinic records by the date of encounter (on the fundus date of encounter)
-<<<<<<< HEAD
         subject_obs_clinic = (pd.merge(fundus,
                                        observation_clinic_asso,
                                        left_on='RID_Observation',
@@ -568,25 +515,12 @@
             ['RID_Subject', 'Subject_ID', 'Subject_Gender', 'Subject_Ethnicity', 'RID_Observation',
              'Observation_ID', 'date_of_encounter_Observation', 'RID_Clinic',
              'date_of_encounter_Clinic', 'LogMAR_VA', 'Visual_Acuity_Numerator', 'IOP',
-=======
-        # results in 2078 records from 1062 subjects
-        clinic_match = pd.merge(fundus, clinic, how='left', on='RID_Observation', suffixes=("", "_Clinic"))[
-            ['RID_Subject', 'Subject_ID', 'Gender', 'Ethnicity', 'RID_Observation',
-             'Observation_ID', 'Date_of_Encounter_Observation', 'RID_Clinic',
-             'Date_of_Encounter_Clinic', 'LogMAR_VA', 'Visual_Acuity_Numerator', 'IOP',
->>>>>>> 3f68f966
              'Refractive_Error', 'CCT', 'CDR', 'Gonioscopy', 'Condition_Display', 'Provider',
              'Clinical_ID', 'Powerform_Laterality', 'Condition_Label']]
 
-<<<<<<< HEAD
         RNFL_match.rename(columns={'date_of_encounter': 'date_of_encounter_RNFL'}, inplace=True)
         HVF_match.rename(columns={'date_of_encounter': 'date_of_encounter_HVF'}, inplace=True)
         fundus.rename(columns={'date_of_encounter': 'date_of_encounter_Fundus'}, inplace=True)
-=======
-        RNFL_match.rename(columns={'Date_of_Encounter': 'Date_of_Encounter_RNFL'}, inplace=True)
-        HVF_match.rename(columns={'Date_of_Encounter': 'Date_of_Encounter_HVF'}, inplace=True)
-        fundus.rename(columns={'Date_of_Encounter': 'Date_of_Encounter_Fundus'}, inplace=True)
->>>>>>> 3f68f966
 
         # Save df
         clinic_path = PurePath(self.working_dir, 'clinic.csv')
@@ -718,32 +652,32 @@
 
         ### transform X ###
         X = multimodal_wide[fx_cols] # Features
-    
+
         ### GHT: reformat as "Outside Normal Limits", "Within Normal Limits", "Borderline", "Other"
         if "GHT" in fx_cols:
             GHT_categories = ["Outside Normal Limits", "Within Normal Limits", "Borderline"]
             X.loc[~X['GHT'].isin(GHT_categories), 'GHT'] = np.nan # alt: 'Other'; I did np.nan bc I feel like it makes more sense to drop this variable
-    
+
         ### Ethnicity: reformat so that Multi-racial, Other, and ethnicity not specified are combined as Other
         if "Ethnicity" in fx_cols:
             eth_categories = ["African Descent", "Asian", "Caucasian", "Latin American"]
             X.loc[~X['Ethnicity'].isin(eth_categories), 'Ethnicity'] = 'Other'
-            
+
         ### categorical data: encode using OneHotEncoder
         from feature_engine.encoding import OneHotEncoder
         categorical_vars = list(set(fx_cols) & set(['Gender', 'Ethnicity', 'GHT']))  # cateogorical vars that exist
-    
-        if len(categorical_vars)>0: 
+
+        if len(categorical_vars)>0:
             # replace NaN with category "Unknown", then delete this column from one-hot encoding later
             for var in categorical_vars:
                 X[var] = X[var].fillna("Unknown")
-            
+
             encoder = OneHotEncoder(variables = categorical_vars)
             X_transformed = encoder.fit_transform(X)
-    
+
             # delete Unknown columns
             X_transformed.drop(list(X_transformed.filter(regex='Unknown')), axis=1, inplace=True)
-    
+
             ### sort categorical encoded columns so that they're in alphabetical order
             def sort_cols(X, var):
                 # Select the subset of columns to sort
@@ -755,11 +689,11 @@
                 return sorted_df
             for var in categorical_vars:
                 X_transformed = sort_cols(X_transformed, var)
-    
+
         else:
             print("No categorical variables")
             X_transformed=X
-    
+
         ### format numerical data
         # VFI
         if 'VFI' in fx_cols:
@@ -769,8 +703,8 @@
                     return np.nan
                 return float(x.strip('%'))/100
             X_transformed['VFI'] = X_transformed['VFI'].map(convert_percent)
-    
-    
+
+
         return X_transformed, y
 
     # current severity rule: prioritize RNFL > HVF > CDR
@@ -779,19 +713,19 @@
     def pick_severe_eye(self, df, rnfl_threshold, md_threshold):
         # Sort by 'Average_RNFL_Thickness(μm)', 'MD', and 'CDR' in descending order
         df = df.sort_values(by=['Average_RNFL_Thickness(μm)', 'MD', 'CDR'], ascending=[True, True, False])
-    
+
         ### 1. if only 1 eye has a label, just pick that eye as more severe eye (for Dr. Song's patients)
         df = df.groupby('RID_Subject').apply(lambda group: group[group['Label'].notna()]).reset_index(drop=True)
-        
+
         # 2. Select the row/eye with most severe value within the thresholds
         def select_row(group):
             max_value = group['Average_RNFL_Thickness(μm)'].min() # min is more severe for RNFL
             within_value_threshold = group[np.abs(group['Average_RNFL_Thickness(μm)'] - max_value) <= rnfl_threshold] # identify eyes within threshold
-    
+
             if len(within_value_threshold) > 1 or len(within_value_threshold) == 0: # if both eyes "equal" RNFL OR if RNFL is NaN, then try MD
                 max_other_column = within_value_threshold['MD'].min() # min is more severe for MD
                 within_other_column_threshold = within_value_threshold[np.abs(within_value_threshold['MD'] - max_other_column) <= md_threshold]
-    
+
                 if len(within_other_column_threshold) > 1 or len(within_other_column_threshold) == 0: # if both eyes "equal" MD OR if MD is NaN, then try CDR
                     return group.sort_values(by=['CDR'], ascending=[False]).iloc[0] # since i didn't set CDR threshold, this will always pick something (even if NaN)
                 else:
@@ -804,9 +738,9 @@
         # identify categorical vs numeric columns
         categorical_vars = ['Gender', 'Ethnicity', 'GHT']
         numeric_vars = sorted(set(fx_cols) - set(categorical_vars), key=fx_cols.index)
-    
+
         scaler = StandardScaler()
-    
+
         # normalize numeric columns for X_train
         normalized_numeric_X_train = pd.DataFrame(
             scaler.fit_transform(X_train[numeric_vars]),
@@ -814,7 +748,7 @@
         )
         cat_df = X_train.drop(numeric_vars, axis=1)
         X_train = pd.concat([normalized_numeric_X_train.set_index(cat_df.index), cat_df], axis=1)
-    
+
         # normalize numeric columsn for X_test, but using scaler fitted to training data to prevent data leakage
         normalized_numeric_X_test = pd.DataFrame(
             scaler.transform(X_test[numeric_vars]),
@@ -822,7 +756,7 @@
         )
         cat_df = X_test.drop(numeric_vars, axis=1)
         X_test = pd.concat([normalized_numeric_X_test.set_index(cat_df.index), cat_df], axis=1)
-    
+
         return X_train, X_test
 
     # simple imputation fitted to X_train, but also applied to X_test
@@ -830,11 +764,11 @@
         """
         STRATEGIES
         If “mean”, then replace missing values using the mean along each column. Can only be used with numeric data.
-        
+
         If “median”, then replace missing values using the median along each column. Can only be used with numeric data.
-        
+
         If “most_frequent”, then replace missing using the most frequent value along each column. Can be used with strings or numeric data. If there is more than one such value, only the smallest is returned.
-        
+
         If “constant”, then replace missing values with fill_value. Can be used with strings or numeric data.
         """
         from sklearn.impute import SimpleImputer
@@ -845,27 +779,27 @@
         # convert into pandas dataframe instead of np array
         X_train = pd.DataFrame(X_train_imputed, columns=X_train_keep_missing.columns)
         X_test = pd.DataFrame(X_test_imputed, columns=X_test_keep_missing.columns)
-    
+
         return X_train, X_test
 
     # return list of pandas dataframes, each containing 1 of 10 imputations
     def mult_impute_missing(self, X, train_data=None):
         if train_data is None:
             train_data = X
-    
-        ### multiple imputation method using IterativeImputer from sklearn 
+
+        ### multiple imputation method using IterativeImputer from sklearn
         from sklearn.experimental import enable_iterative_imputer
         from sklearn.impute import IterativeImputer
-    
+
         imp = IterativeImputer(max_iter=10, random_state=0, sample_posterior=True)
-    
+
         imputed_datasets = []
         for i in range(10): # 3-10 imputations standard
             imp.random_state = i
             imp.fit(train_data)
             X_imputed = imp.transform(X)
             imputed_datasets.append(pd.DataFrame(X_imputed, columns=X.columns))
-    
+
         # ALTERNATIVE
         #from statsmodels.imputation import mice.MICEData # alternative package for MICE imputation
         # official docs: https://www.statsmodels.org/dev/generated/statsmodels.imputation.mice.MICE.html#statsmodels.imputation.mice.MICE
@@ -875,7 +809,7 @@
         #mice = mice.MICE(fml, sm.OLS, imp) # OLS chosen; can change this up
         #results = mice.fit(10, 10) # 10 burn-in cycles to skip, 10 imputations
         #print(results.summary())
-        
+
         return imputed_datasets
 
     # Logistic Regression Model Methods###
@@ -899,15 +833,15 @@
             ans = ans + np.dot(np.transpose(x_full[i, :]), x_full[i, :]) * p[i,1] * p[i, 0]
         vcov = np.linalg.inv(np.matrix(ans))
         se = np.sqrt(np.diag(vcov))
-        t =  coefs/se  
+        t =  coefs/se
         p = (1 - norm.cdf(abs(t))) * 2
         return p
-        
+
     @staticmethod
     def format_dec(decimals):
         f = ["<.001" if x<0.001 else "%.3f"%x for x in decimals]
         return f
-    
+
     # print model coefficients, ORs, p-values
     def model_summary(self, model, X_train):
         print("Training set: %i" % len(X_train))
@@ -915,17 +849,17 @@
         # odd ratios = e^coef
         ors = np.exp(coefs)
         intercept = model.intercept_[0]
-    
-    
+
+
         p_values = self.logit_pvalue(model, X_train)
-    
+
         # compare with statsmodels ### RESULT: produces same result except gives nan instead of 1.00 for insignficant p-values
         #import statsmodels.api as sm
         #sm_model = sm.Logit(y_train.reset_index(drop=True), sm.add_constant(X_train)).fit(disp=0) ### this uses y_train from outside this function so not really valid but oh well I just want it for testing purposes
         #p_values=sm_model.pvalues
         #print(self.format_dec(pvalues))
         #sm_model.summary()
-    
+
         # print results
         results = pd.DataFrame({
             'Coefficient': self.format_dec(np.append(intercept, coefs)),
@@ -943,7 +877,7 @@
         # evaluate predictions
         mae = metrics.mean_absolute_error(y_test, y_pred)
         print('MAE: %.3f' % mae)
-        
+
         # examine the class distribution of the testing set (using a Pandas Series method)
         #y_test.value_counts()
         # calculate the percentage of ones
@@ -951,63 +885,63 @@
         #y_test.mean()
         # calculate the percentage of zeros
         #1 - y_test.mean()
-        
+
         # # Metrics computed from a confusion matrix (before thresholding)
-        
+
         # Confusion matrix is used to evaluate the correctness of a classification model
         cmatrix = confusion_matrix(y_test,y_pred)
-        
+
         TP = cmatrix[1, 1]
         TN = cmatrix[0, 0]
         FP = cmatrix[0, 1]
         FN = cmatrix[1, 0]
-        
+
         # Classification Accuracy: Overall, how often is the classifier correct?
         # use float to perform true division, not integer division
         # print((TP + TN) / sum(map(sum, cmatrix))) -- this is is the same as the below automatic method
         print('Accuracy: %.3f' % metrics.accuracy_score(y_test, y_pred))
-        
+
         # Sensitivity(recall): When the actual value is positive, how often is the prediction correct?
         sensitivity = TP / float(FN + TP)
         print('Sensitivity: %.3f' % sensitivity)
         # print('Recall score: %.3f' % metrics.recall_score(y_test, y_pred)) # same thing as sensitivity, but recall term used in ML
-        
+
         # Specificity: When the actual value is negative, how often is the prediction correct?
         specificity = TN / float(TN + FP)
         print('Specificity: %.3f' % specificity)
-        
+
         #from imblearn.metrics import specificity_score
         #specificity_score(y_test, y_pred)
-        
+
         # Precision: When a positive value is predicted, how often is the prediction correct?
         precision = TP / float(TP + FP)
         #print('Precision: %.3f' % precision)
         print('Precision: %.3f' % metrics.precision_score(y_test, y_pred))
-        
+
         # F score
         f_score = 2*TP / float(2*TP + FP + FN)
         #print('F score: %.3f' % f_score)
         print('F1 score: %.3f' % metrics.f1_score(y_test,y_pred))
-    
+
         # Youden's index: = TPR - FPR = Sensitivity + Specificity - 1
         print("Calculated Youden's J index using predictions: %.3f" % (sensitivity + specificity - 1))
-        
+
         #Evaluate the model using other performance metrics - REDUNDANT, COMMENTED OUT FOR NOW
         # from sklearn.metrics import classification_report
         # print(classification_report(y_test,y_pred))
-    
+
         # display confusion matrix
         cm_display = metrics.ConfusionMatrixDisplay(confusion_matrix = cmatrix, display_labels = None)
         cm_display.plot()
         plt.show()
-    
+
     def compute_performance(self, model, X_test, y_test):
         print("Test set: %i" % len(X_test))
-        y_pred = model.predict(X_test) 
-    
+        y_pred = model.predict(X_test)
+
         print("-------Stats using prediction_probability of 0.5-------")
         self.calc_stats(y_pred, y_test)
-    
+
     # output performance stats corresponding to OPTIMAL prediction probability cutoff per Youden's, instead of per 0.5 cutoff
     # plot_auc = True: plot individual AUC plot. If False, save to plot onto combined plot later
     def compute_performance_youden(self, model, X_test, y_test, plot=True):
@@ -1018,7 +952,7 @@
         auc = metrics.roc_auc_score(y_test, y_pred_proba)
         auc_formatted = "%.3f" % auc
         print('AUC: %s' % auc_formatted)
-    
+
         # Youden's J index = sens + spec - 1 = tpr + (1-fpr) -1 = tpr - fpr
         optimal_idx = np.argmax(tpr - fpr)
         optimal_threshold = thresholds[optimal_idx]
@@ -1027,12 +961,12 @@
         print("Optimal Youden's J index: %.3f" % youdens)
         print("Optimal Sensitivity: %.3f" % tpr[optimal_idx])
         print("Optimal Specificity: %.3f" % (1 - fpr[optimal_idx]))
-    
+
         ### this is not exactly the same as the optimal numbers because it summarizes the data into predictions based on youden's optimal threshold, then computes stats based on those predictions
         #print("-------Stats using prediction_probability per YOUDEN'S-------")
         y_pred = [1 if y > optimal_threshold else 0 for y in y_pred_proba] # Predictions using optimal threshold
         #self.calc_stats(y_pred, y_test)
-    
+
         if plot:
             # display confusion matrix
             cmatrix = confusion_matrix(y_test,y_pred)
@@ -1040,13 +974,13 @@
             cm_display = metrics.ConfusionMatrixDisplay(confusion_matrix = cmatrix, display_labels = None)
             cm_display.plot()
             plt.show()
-            
+
             # ROC curve plot with optimal threshold
             plt.plot(fpr,tpr,label="AUC=%s, Youden's=%.3f" % (auc_formatted, youdens))
             plt.xlabel("False positive rate (1-specificity)")
             plt.ylabel("True positive rate (sensitivity)")
             plt.title('ROC Curve')
-            plt.plot([0, 1], [0, 1], 'k--') 
+            plt.plot([0, 1], [0, 1], 'k--')
             plt.scatter(fpr[optimal_idx], tpr[optimal_idx], marker='o', color='red', label='Optimal Threshold')
             plt.legend(loc=4)
             plt.show()
@@ -1057,22 +991,22 @@
     # print model coefficients, ORs, p-values
     def model_summary_mice(self, logreg_models, Xtrain_finals):
         print("Training set: %i" % len(Xtrain_finals[0]))
-        
+
         # Extract coefficients and standard errors
         coefs = np.array([model.coef_[0] for model in logreg_models])
         ors = np.exp(coefs)
         intercepts = np.array([model.intercept_[0] for model in logreg_models])
         p_values = np.array([logit_pvalue(model, Xtrain_finals[i]) for i, model in enumerate(logreg_models)])
-        
+
         # Calculate pooled estimates
         pooled_coefs = np.mean(coefs, axis=0)
         pooled_ors = np.mean(ors, axis=0)
         pooled_intercept = np.mean(intercepts)
         # I think this calculates SES between the imputed datasets
         pooled_ses = np.sqrt(np.mean(coefs**2, axis=0) + np.var(coefs, axis=0, ddof=1) * (1 + 1/len(logreg_models)))
-    
+
         pooled_p_values = np.mean(p_values, axis=0)
-        
+
         # Display pooled results
         results = pd.DataFrame({
             'Coefficient': format_dec(np.append(pooled_intercept, pooled_coefs)),
@@ -1087,91 +1021,91 @@
     # https://medium.com/javarevisited/evaluating-the-logistic-regression-ae2decf42d61
     def compute_performance_mice(self, logreg_models, Xtest_finals, y_test):
         print("Test set: %i" % len(Xtest_finals[0]))
-        
+
         y_pred_results = []
         y_pred_proba_results = []
         for model, X_test in zip(logreg_models, Xtest_finals):
             y_pred_results.append(model.predict(X_test))
-            
+
             y_pred_proba_results.append(model.predict_proba(X_test)[::,1])
-    
+
         ypred_df = pd.DataFrame(np.row_stack(y_pred_results))
         y_pred = np.array(ypred_df.mode(axis=0).loc[0].astype(int)) ##### used the mode of y_pred across the 10 imputations
         y_pred_proba = np.mean(y_pred_proba_results, axis=0)
-        
-        
+
+
         import sklearn.metrics as metrics
         # evaluate predictions
         mae = metrics.mean_absolute_error(y_test, y_pred)
         print('MAE: %.3f' % mae)
-        
+
         # examine the class distribution of the testing set (using a Pandas Series method)
         y_test.value_counts()
-        
+
         # calculate the percentage of ones
         # because y_test only contains ones and zeros, we can simply calculate the mean = percentage of ones
         y_test.mean()
-        
+
         # calculate the percentage of zeros
         1 - y_test.mean()
-        
+
         # # Metrics computed from a confusion matrix (before thresholding)
-        
+
         # Confusion matrix is used to evaluate the correctness of a classification model
         from sklearn.metrics import confusion_matrix
         confusion_matrix = confusion_matrix(y_test,y_pred)
         confusion_matrix
-        
+
         TP = confusion_matrix[1, 1]
         TN = confusion_matrix[0, 0]
         FP = confusion_matrix[0, 1]
         FN = confusion_matrix[1, 0]
-        
+
         # Classification Accuracy: Overall, how often is the classifier correct?
         # use float to perform true division, not integer division
         # print((TP + TN) / sum(map(sum, confusion_matrix))) -- this is is the same as the below automatic method
         print('Accuracy: %.3f' % metrics.accuracy_score(y_test, y_pred))
-        
+
         # Sensitivity(recall): When the actual value is positive, how often is the prediction correct?
         sensitivity = TP / float(FN + TP)
-        
+
         print('Sensitivity: %.3f' % sensitivity)
         # print('Recall score: %.3f' % metrics.recall_score(y_test, y_pred)) # same thing as sensitivity, but recall term used in ML
-        
+
         # Specificity: When the actual value is negative, how often is the prediction correct?
         specificity = TN / float(TN + FP)
         print('Specificity: %.3f' % specificity)
-        
+
         #from imblearn.metrics import specificity_score
         #specificity_score(y_test, y_pred)
-        
+
         # Precision: When a positive value is predicted, how often is the prediction correct?
         precision = TP / float(TP + FP)
         #print('Precision: %.3f' % precision)
         print('Precision: %.3f' % metrics.precision_score(y_test, y_pred))
-        
+
         # F score
         f_score = 2*TP / float(2*TP + FP + FN)
         #print('F score: %.3f' % f_score)
         print('F1 score: %.3f' % metrics.f1_score(y_test,y_pred))
-        
+
         #Evaluate the model using other performance metrics - REDUNDANT, COMMENTED OUT FOR NOW
         # from sklearn.metrics import classification_report
         # print(classification_report(y_test,y_pred))
-    
+
         # AUC
         fpr, tpr, _ = metrics.roc_curve(y_test,  y_pred_proba)
         auc = metrics.roc_auc_score(y_test, y_pred_proba)
         print('AUC: %.3f' % auc)
-    
+
         # CM matrix plot
         from sklearn import metrics
         cm_display = metrics.ConfusionMatrixDisplay(confusion_matrix = confusion_matrix, display_labels = None)
-        
+
         cm_display.plot()
         plt.show()
         # 0 = GS, 1 = POAG
-        
+
         # ROC curve plot
         plt.plot(fpr,tpr,label="auc="+str(auc))
         plt.xlabel("False positive rate (1-specificity)")
