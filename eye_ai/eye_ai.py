from typing import List, Callable
import xml.etree.ElementTree as ET
import pandas as pd
from PIL import Image
from deriva_ml.deriva_ml_base import DerivaML, DerivaMLException
from pathlib import Path, PurePath
import matplotlib.pyplot as plt
from sklearn.metrics import classification_report, roc_auc_score, roc_curve
import sys


class EyeAIException(DerivaMLException):
    def __init__(self, msg=""):
        super().__init__(msg=msg)


class EyeAI(DerivaML):
    """
    EyeAI is a class that extends DerivaML and provides additional routines for working with eye-ai
    catalogs using deriva-py.

    Attributes:
    - protocol (str): The protocol used to connect to the catalog (e.g., "https").
    - hostname (str): The hostname of the server where the catalog is located.
    - catalog_number (str): The catalog number or name.
    - credential (object): The credential object used for authentication.
    - catalog (ErmrestCatalog): The ErmrestCatalog object representing the catalog.
    - pb (PathBuilder): The PathBuilder object for constructing URL paths.

    Methods:
    - __init__(self, hostname: str = 'www.eye-ai.org', catalog_number: str = 'eye-ai'): Initializes the EyeAI object.
    - create_new_vocab(self, schema_name: str, table_name: str, name: str, description: str, synonyms: List[str] = [],
            exist_ok: bool = False) -> str: Creates a new controlled vocabulary in the catalog.
    - image_tall(self, dataset_rid: str, diagnosis_tag_rid: str): Retrieves tall-format image data based on provided
      diagnosis tag filters.
    - add_process(self, process_name: str, github_url: str = "", process_tag: str = "", description: str = "",
                    github_checksum: str = "", exists_ok: bool = False) -> str: Adds a new process to the Process table.
    - compute_diagnosis(self, df: pd.DataFrame, diag_func: Callable, cdr_func: Callable,
                          image_quality_func: Callable) -> List[dict]: Computes new diagnosis based on
                                                                       provided functions.
    - insert_new_diagnosis(self, entities: List[dict[str, dict]], diagTag_RID: str, process_rid: str): Batch inserts new
      diagnosis entities into the Diagnoisis table.

    Private Methods:
    - _find_latest_observation(df: pd.DataFrame): Finds the latest observations for each subject in the DataFrame.
    - _batch_insert(table: datapath._TableWrapper, entities: Sequence[dict[str, str]]): Batch inserts
       entities into a table.
    """

    def __init__(self, hostname: str = 'www.eye-ai.org', catalog_id: str = 'eye-ai',
<<<<<<< HEAD
                 cache_dir: str='/data', working_dir: str = None):
=======
                 cache_dir: str = '/data', working_dir: str = './'):
>>>>>>> a5bf1d78
        """
        Initializes the EyeAI object.

        Args:
        - hostname (str): The hostname of the server where the catalog is located.
        - catalog_number (str): The catalog number or name.
        """

        super().__init__(hostname, catalog_id, 'eye-ai',
                         cache_dir,
                         working_dir,
                         sys.modules[globals()["__package__"]].__version__)
        self.schema = self.pb.schemas['eye-ai']

    @staticmethod
    def _find_latest_observation(df: pd.DataFrame):
        """
        Filter a DataFrame to retain only the rows representing the latest encounters for each subject.

        Args:
        - df (pd.DataFrame): Input DataFrame containing columns 'Subject_RID' and 'Date_of_Encounter'.

        Returns:
        - pd.DataFrame: DataFrame filtered to keep only the rows corresponding to the latest encounters
          for each subject.
        """
        latest_encounters = {}
        for index, row in df.iterrows():
            subject_rid = row['Subject_RID']
            date_of_encounter = row['Date_of_Encounter']
            if subject_rid not in latest_encounters or date_of_encounter > latest_encounters[subject_rid]:
                latest_encounters[subject_rid] = date_of_encounter
        for index, row in df.iterrows():
            if row['Date_of_Encounter'] != latest_encounters[row['Subject_RID']]:
                df.drop(index, inplace=True)
        return df

    def image_tall(self, dataset_rid: str, diagnosis_tag_rid: str) -> pd.DataFrame:
        """
        Retrieve tall-format image data based on provided dataset and diagnosis tag filters.

        Args:
        - dataset_rid (str): RID of the dataset to filter images.
        - diagnosis_tag_rid (str): RID of the diagnosis tag used for further filtering.

        Returns:
        - pd.DataFrame: DataFrame containing tall-format image data from fist observation of the subject,
          based on the provided filters.
        """
        # Get references to tables to start path.
        subject_dataset = self.schema.Subject_Dataset
        subject = self.schema.Subject
        image = self.schema.Image
        observation = self.schema.Observation
        diagnosis = self.schema.Diagnosis
        path = subject_dataset.path

        results = path.filter(subject_dataset.Dataset == dataset_rid) \
            .link(subject, on=subject_dataset.Subject == subject.RID) \
            .link(observation, on=subject.RID == observation.Subject) \
            .link(image, on=observation.RID == image.Observation) \
            .filter(image.Image_Angle_Vocab == '2SK6') \
            .link(diagnosis, on=image.RID == diagnosis.Image) \
            .filter(diagnosis.Diagnosis_Tag == diagnosis_tag_rid)

        results = results.attributes(
            results.Subject.RID.alias("Subject_RID"),
            results.Observation.Date_of_Encounter,
            results.Diagnosis.RID.alias("Diagnosis_RID"),
            results.Diagnosis.RCB,
            results.Diagnosis.Image,
            results.Image.Image_Side_Vocab,
            results.Image.Filename,
            results.Diagnosis.Diagnosis_Vocab,
            results.Diagnosis.column_definitions['Cup/Disk_Ratio'],
            results.Diagnosis.Image_Quality_Vocab
        )
        image_frame = pd.DataFrame(results.fetch())

        # Select only the first observation which included in the grading app.
        image_frame = self._find_latest_observation(image_frame)

        # Show grader name
        grading_tags = ["2-35G0", "2-35RM", "2-4F74", "2-4F76"]
        diag_tag_vocab = self.list_vocabulary('Diagnosis_Tag')[["RID", "Name"]]
        if diagnosis_tag_rid in grading_tags:
            image_frame = pd.merge(image_frame, self.user_list(), how="left", left_on='RCB', right_on='ID')
        else:
            image_frame = image_frame.assign(
                Full_Name=diag_tag_vocab[diag_tag_vocab['RID'] == diagnosis_tag_rid]["Name"].item())

        # Now flatten out Diagnosis_Vocab, Image_quality_Vocab, Image_Side_Vocab
        diagnosis_vocab = self.list_vocabulary('Diagnosis_Image_Vocab')[["RID", "Name"]].rename(
            columns={"RID": 'Diagnosis_Vocab', "Name": "Diagnosis"})
        image_quality_vocab = self.list_vocabulary('Image_Quality_Vocab')[["RID", "Name"]].rename(
            columns={"RID": 'Image_Quality_Vocab', "Name": "Image_Quality"})
        image_side_vocab = self.list_vocabulary('Image_Side_Vocab')[["RID", "Name"]].rename(
            columns={"RID": 'Image_Side_Vocab', "Name": "Image_Side"})

        image_frame = pd.merge(image_frame, diagnosis_vocab, how="left", on='Diagnosis_Vocab')
        image_frame = pd.merge(image_frame, image_quality_vocab, how="left", on='Image_Quality_Vocab')
        image_frame = pd.merge(image_frame, image_side_vocab, how="left", on='Image_Side_Vocab')

        return image_frame[
            ['Subject_RID', 'Diagnosis_RID', 'Full_Name', 'Image', 'Image_Side', 'Diagnosis', 'Cup/Disk_Ratio',
             'Image_Quality']]

    def reshape_table(self, frames: List[pd.DataFrame], compare_value: str):
        """
        Reshape a list of dataframes to long and wide format containing the pre-specified compare value.

        Args:
        - frames (List): A list of dataframes with tall-format image data from fist observation of the subject
        - compare_value (str): Column name of the compared value, choose from ["Diagnosis", "Image_Quality", "Cup/Disk_Ratio"]

        Returns:
        - pd.DataFrame: long and wide formatted dataframe with compare values from all graders and initial diagnosis.
        """
        long = pd.concat(frames).reset_index()
        # change data type for control vocab table
        cols = ['Image_Quality', 'Image_Side', 'Full_Name', 'Diagnosis']
        for c in cols:
            long[c] = long[c].astype('category')
        wide = pd.pivot(long, index=['Image', 'Image_Side', 'Subject_RID'], columns='Full_Name',
                        values=compare_value)  # Reshape from long to wide
        return long, wide

    def compute_diagnosis(self,
                          df: pd.DataFrame,
                          diag_func: Callable,
                          cdr_func: Callable,
                          image_quality_func: Callable) -> List[dict]:
        """
        Compute a new diagnosis based on provided functions.

        Args:
        - df (DataFrame): Input DataFrame containing relevant columns.
        - diag_func (Callable): Function to compute Diagnosis.
        - cdr_func (Callable): Function to compute Cup/Disk Ratio.
        - image_quality_func (Callable): Function to compute Image Quality.

        Returns:
        - List[Dict[str, Union[str, float]]]: List of dictionaries representing the generated Diagnosis.
          The Cup/Disk_Ratio is always round to 4 decimal places.
        """

        result = df.groupby("Image").agg({"Cup/Disk_Ratio": cdr_func,
                                          "Diagnosis": diag_func,
                                          "Image_Quality": image_quality_func})
        result = result.round({'Cup/Disk_Ratio': 4})
        result = result.fillna('NaN')
        result.reset_index('Image', inplace=True)

        image_quality_map = {e["Name"]: e["RID"] for e in self.schema.Image_Quality_Vocab.entities()}
        diagnosis_map = {e["Name"]: e["RID"] for e in self.schema.Diagnosis_Image_Vocab.entities()}
        result.replace({"Image_Quality": image_quality_map,
                        "Diagnosis": diagnosis_map}, inplace=True)
        result.rename({'Image_Quality': 'Image_Quality_Vocab', 'Diagnosis': 'Diagnosis_Vocab'}, axis=1, inplace=True)

        return result.to_dict(orient='records')

    def insert_new_diagnosis(self, pred_df: pd.DataFrame,
                             diagtag_rid: str,
                             execution_rid: str):
        """
        Batch insert new diagnosis entities into the Diagnosis table.

        Args:
        - pred_df (pd.DataFrame): A dataframe with column "Image" containing the image rid and "Prediction" containing 0/1.
        - diagtag_rid (str): RID of the diagnosis tag associated with the new entities.
        - execution_rid (str): RID of the execution which generated the diagnosis.
        """

        glaucoma = self.lookup_term("Diagnosis_Image_Vocab", "Suspected Glaucoma")
        no_glaucoma = self.lookup_term("Diagnosis_Image_Vocab", "No Glaucoma")

        mapping = {0: no_glaucoma, 1: glaucoma}
        pred_df['Diagnosis_Vocab'] = pred_df['Prediction'].map(mapping)
        pred_df = pred_df[['Image', 'Diagnosis_Vocab']]
        entities = pred_df.to_dict(orient='records')
        self._batch_insert(self.schema.Diagnosis,
                           [{'Execution': execution_rid, 'Diagnosis_Tag': diagtag_rid, **e} for e in entities])
    
    def insert_image_annotation(self, upload_result: dict, metadata: pd.DataFrame):
        """
        Inserts image annotations into the catalog Image_Annotation table based on upload results and metadata.

        Parameters:
        - upload_result (str): The result of the image upload process.
        - metadata (pd.DataFrame): DataFrame containing metadata information.

        Returns:
        - None
        """
        image_annot_entities = []
        for annotation in upload_result.values():
            if annotation["State"] == 0 and annotation["Result"] is not None:
                rid = annotation["Result"].get("RID")
                if rid is not None:
                    filename = annotation["Result"].get("Filename")
                    cur = metadata[metadata['Saved SVG Name'] == filename]
                    image_rid = cur['Image RID'].iloc[0]
                    annot_func = cur['Worked Image Cropping Function'].iloc[0]
                    annot_func_rid = self.lookup_term(table_name="Annotation_Function", term_name=annot_func)
                    annot_type_rid = self.lookup_term(table_name="Annotation_Type", term_name="Optic Nerve")
                    image_annot_entities.append({'Annotation_Function': annot_func_rid,
                                                 'Annotation_Type': annot_type_rid,
                                                 'Image': image_rid,
                                                 'Execution_Assets': rid})
        self._batch_insert(self.schema.Image_Annotation, image_annot_entities)

    def filter_angle_2(self, bag_path: str) -> PurePath:
        """
        Filters images for just Field_2 and saves the filtered data to a CSV file.

        Parameters:
        - bag_path (str): Path to the bag directory.

        Returns:
        - str: Path to the generated CSV file containing filtered images.
        """
        Dataset_Path = PurePath(bag_path, 'data/Image.csv')
        Dataset = pd.read_csv(Dataset_Path)
        Dataset_Field_2 = Dataset[Dataset['Image_Angle_Vocab'] == "2SK6"]
        angle2_csv_path = PurePath(self.working_dir, 'Field_2.csv')
        Dataset_Field_2.to_csv(angle2_csv_path, index=False)
        return angle2_csv_path

    def get_bounding_box(self, svg_path: str) -> tuple:
        """
        Retrieves the bounding box coordinates from an SVG file.

        Parameters:
        - svg_path (str): Path to the SVG file.

        Returns:
        - tuple: A tuple containing the bounding box coordinates (x_min, y_min, x_max, y_max).
        """
        tree = ET.parse(svg_path)
        root = tree.getroot()
        rect = root.find(".//{http://www.w3.org/2000/svg}rect")
        x_min = int(rect.attrib['x'])
        y_min = int(rect.attrib['y'])
        width = int(rect.attrib['width'])
        height = int(rect.attrib['height'])
        bbox = (x_min, y_min, x_min + width, y_min + height)
        return bbox

    def create_cropped_images(self, bag_path: str, output_dir: str, crop_to_eye: bool) -> tuple:
        """
        Retrieves cropped images and saves them to the specified directory and seperated in two folders by class.

        Parameters:
        - bag_path (str): Path to the bag directory.
        - crop_to_eye (bool): Flag indicating whether to crop images to the eye.

        Returns:
        - tuple: A tuple containing the path to the directory containing cropped images and the path to the output CSV file.
        """
        cropped_path = Path(output_dir + "/Image_cropped")
        cropped_path_2SKC = Path(output_dir + "/Image_cropped/2SKC_No_Glaucoma/")
        cropped_path_2SKC.mkdir(parents=True, exist_ok=True)
        cropped_path_2SKA = Path(output_dir + "/Image_cropped/2SKA_Suspected_Glaucoma/")
        cropped_path_2SKA.mkdir(parents=True, exist_ok=True)
        svg_root_path = bag_path + '/data/assets/Image_Annotation/'
        image_root_path = bag_path + '/data/assets/Image/'
        image_annot_df = pd.read_csv(bag_path+'/data/Image_Annotation.csv')
        image_df = pd.read_csv(bag_path + '/data/Image.csv')
        diagnosis = pd.read_csv(bag_path + '/data/Diagnosis.csv')
        raw_crop = self.lookup_term(table_name="Annotation_Function", term_name='Raw_Cropped_to_Eye')

        for index, row in image_annot_df.iterrows():
            if row['Annotation_Function'] != raw_crop or crop_to_eye:
                image_rid = row['Image']
                svg_path = svg_root_path + f'Cropped_{image_rid}.svg'
                bbox = self.get_bounding_box(svg_path)
                image_file_name = image_df[image_df['RID'] == image_rid]['Filename'].values[0]
                image_file_path = image_root_path + image_file_name
                image = Image.open(image_file_path)
                cropped_image = image.crop(bbox)
                diag = diagnosis[(diagnosis['Diagnosis_Tag'] == 'C1T4')
                                 & (diagnosis['Image'] == image_rid)]['Diagnosis_Vocab'].iloc[0]
                if diag == '2SKC':
                    cropped_image.save(f'{str(cropped_path_2SKC)}/Cropped_{image_rid}.JPG')
                else:
                    cropped_image.save(f'{str(cropped_path_2SKA)}/Cropped_{image_rid}.JPG')
                image_annot_df["Cropped Filename"] = 'Cropped_' + image_file_name
        output_csv = PurePath(self.working_dir, 'Cropped_Image.csv')
        image_annot_df.to_csv(output_csv)
        return cropped_path, output_csv 

    def plot_roc(self, data: pd.DataFrame) -> Path:
        """
        Plot Receiver Operating Characteristic (ROC) curve based on prediction results. Save the plot values into a csv file.

        Parameters:
        - data (pd.DataFrame): DataFrame containing prediction results with columns 'True Label' and
        'Probability Score'.
        Returns:
            Path: Path to the saved csv file of ROC plot values .

        """
        output_path = self.execution_assets_path/Path("ROC")
        output_path.mkdir(parents=True, exist_ok=True)
        pred_result = pd.read_csv(data)
        y_true = pred_result['True Label']
        scores = pred_result['Probability Score']
        fpr, tpr, thresholds = roc_curve(y_true, scores)
        roc_df = pd.DataFrame({'False Positive Rate': fpr, 'True Positive Rate': tpr})
        roc_csv_path = output_path / Path("roc_plot.csv")
        roc_df.to_csv(roc_csv_path, index=False)
        # show plot in notebook
        plt.plot(fpr, tpr)
        plt.xlabel('False Positive Rate')
        plt.ylabel('True Positive Rate')
        plt.title('ROC Curve')
        plt.show()

        return roc_csv_path<|MERGE_RESOLUTION|>--- conflicted
+++ resolved
@@ -48,11 +48,7 @@
     """
 
     def __init__(self, hostname: str = 'www.eye-ai.org', catalog_id: str = 'eye-ai',
-<<<<<<< HEAD
-                 cache_dir: str='/data', working_dir: str = None):
-=======
                  cache_dir: str = '/data', working_dir: str = './'):
->>>>>>> a5bf1d78
         """
         Initializes the EyeAI object.
 
