import sys
import xml.etree.ElementTree as ET
from pathlib import Path, PurePath
from typing import List, Callable, Optional

from itertools import islice
from importlib.metadata import version
import matplotlib.pyplot as plt
import pandas as pd
import numpy as np
from PIL import Image
from sklearn.metrics import roc_curve
from sklearn import preprocessing
from scipy.stats import norm
from sklearn import metrics
from sklearn.metrics import confusion_matrix
from sklearn.preprocessing import StandardScaler
from deriva_ml import DerivaML, DerivaMLException, FileUploadState, UploadState, DatasetBag

class EyeAIException(DerivaMLException):
    def __init__(self, msg=""):
        super().__init__(msg=msg)


class EyeAI(DerivaML):
    """
    EyeAI is a class that extends DerivaML and provides additional routines for working with eye-ai
    catalogs using deriva-py.

    Attributes:
    - protocol (str): The protocol used to connect to the catalog (e.g., "https").
    - hostname (str): The hostname of the server where the catalog is located.
    - catalog_number (str): The catalog number or name.
    - credential (object): The credential object used for authentication.
    - catalog (ErmrestCatalog): The ErmrestCatalog object representing the catalog.
    - pb (PathBuilder): The PathBuilder object for constructing URL paths.

    Methods:
    - __init__(self, hostname: str = 'www.eye-ai.org', catalog_number: str = 'eye-ai'): Initializes the EyeAI object.
    - create_new_vocab(self, schema_name: str, table_name: str, name: str, description: str, synonyms: List[str] = [],
            exist_ok: bool = False) -> str: Creates a new controlled vocabulary in the catalog.
    - image_tall(self, dataset_rid: str, diagnosis_tag_rid: str): Retrieves tall-format image data based on provided
      diagnosis tag filters.
    - add_process(self, process_name: str, github_url: str = "", process_tag: str = "", description: str = "",
                    github_checksum: str = "", exists_ok: bool = False) -> str: Adds a new process to the Process table.
    - compute_diagnosis(self, df: pd.DataFrame, diag_func: Callable, cdr_func: Callable,
                          image_quality_func: Callable) -> List[dict]: Computes new diagnosis based on
                                                                       provided functions.
    - insert_new_diagnosis(self, entities: List[dict[str, dict]], diagTag_RID: str, process_rid: str): Batch inserts new
      diagnosis entities into the Diagnoisis table.

    Private Methods:
    - _find_latest_observation(df: pd.DataFrame): Finds the latest observations for each subject in the DataFrame.
    - _batch_insert(table: datapath._TableWrapper, entities: Sequence[dict[str, str]]): Batch inserts
       entities into a table.
    """

    def __init__(self, hostname: str = 'www.eye-ai.org', catalog_id: str = 'eye-ai',
                 cache_dir: str = '/data', working_dir: str = None, ml_schema: str = 'deriva-ml'):
        """
        Initializes the EyeAI object.

        Args:
        - hostname (str): The hostname of the server where the catalog is located.
        - catalog_number (str): The catalog number or name.
        """

        super().__init__(hostname = hostname, catalog_id = catalog_id,
                         domain_schema = 'eye-ai', project_name = 'eye-ai',
                         cache_dir = cache_dir, working_dir = working_dir,
                         model_version=version(__name__.split('.')[0]),
                         ml_schema = ml_schema)
        self.ml_schema_instance = self.catalog.getPathBuilder().schemas[self.ml_schema]
        self.domain_schema_instance = self.catalog.getPathBuilder().schemas[self.domain_schema]

    @staticmethod
    def _find_latest_observation(df: pd.DataFrame):
        """
        Filter a DataFrame to retain only the rows representing the latest encounters for each subject.

        Args:
        - df (pd.DataFrame): Input DataFrame containing columns 'Subject_RID' and 'Date_of_Encounter'.

        Returns:
        - pd.DataFrame: DataFrame filtered to keep only the rows corresponding to the latest encounters
          for each subject.
        """
        latest_encounters = {}
        for index, row in df.iterrows():
            subject_rid = row['Subject_RID']
            date_of_encounter = row['date_of_encounter']
            if subject_rid not in latest_encounters or date_of_encounter > latest_encounters[subject_rid]:
                latest_encounters[subject_rid] = date_of_encounter
        for index, row in df.iterrows():
            if row['date_of_encounter'] != latest_encounters[row['Subject_RID']]:
                df.drop(index, inplace=True)
        return df

    def image_tall(self, ds_bag: DatasetBag, diagnosis_tag: str) -> pd.DataFrame:
        """
        Retrieve tall-format image data based on provided dataset and diagnosis tag filters.

        Args:
        - dataset_rid (str): RID of the dataset to filter images.
        - diagnosis_tag (str): Name of the diagnosis tag used for further filtering.

        Returns:
        - pd.DataFrame: DataFrame containing tall-format image data from fist observation of the subject,
          based on the provided filters.
        """
        sys_cols = ['RCT', 'RMT', 'RCB', 'RMB']
        subject = ds_bag.get_table_as_dataframe('Subject').rename(columns={'RID': 'Subject_RID'}).drop(columns=sys_cols)
        observation = ds_bag.get_table_as_dataframe('Observation').rename(columns={'RID': 'Observation_RID'}).drop(columns=sys_cols)
        image = ds_bag.get_table_as_dataframe('Image').rename(columns={'RID': 'Image_RID'}).drop(columns=sys_cols)
        diagnosis = ds_bag.get_table_as_dataframe('Image_Diagnosis').rename(columns={'RID': 'Diagnosis_RID'}).drop(columns=['RCT', 'RMT', 'RMB'])

        merge_obs = pd.merge(subject, observation, left_on='Subject_RID', right_on='Subject', how='left')
        merge_image = pd.merge(merge_obs, image, left_on='Observation_RID', right_on='Observation', how='left')
        merge_diag = pd.merge(merge_image, diagnosis, left_on='Image_RID', right_on='Image', how='left')
        image_frame = merge_diag[merge_diag['Image_Angle'] == '2']
        image_frame = image_frame[image_frame['Diagnosis_Tag'] == diagnosis_tag]
        # Select only the first observation which included in the grading app.
        image_frame = self._find_latest_observation(image_frame)

        # Show grader name
        grading_tags = ["GlaucomaSuspect", "AI_glaucomasuspect_test",
                        "GlaucomaSuspect-Training", "GlaucomaSuspect-Validation"]
        if diagnosis_tag in grading_tags:
            image_frame = pd.merge(image_frame, pd.DataFrame(self.user_list()), how="left", left_on='RCB', right_on='ID')
        else:
            image_frame = image_frame.assign(Full_Name=diagnosis_tag)

        return image_frame[
            ['Subject_RID', 'Image_RID', 'Diagnosis_RID', 'Full_Name', 'Image_Side',
             'Diagnosis_Image', 'Cup_Disk_Ratio', 'Image_Quality']]

    def reshape_table(self, frames: List[pd.DataFrame], compare_value: str):
        """
        Reshape a list of dataframes to long and wide format containing the pre-specified compare value.

        Args:
        - frames (List): A list of dataframes with tall-format image data from fist observation of the subject
        - compare_value (str): Column name of the compared value, choose from ["Diagnosis", "Image_Quality", "Cup/Disk_Ratio"]

        Returns:
        - pd.DataFrame: long and wide formatted dataframe with compare values from all graders and initial diagnosis.
        """
        long = pd.concat(frames).reset_index()
        # change data type for control vocab table
        cols = ['Image_Quality', 'Image_Side', 'Full_Name', 'Diagnosis_Image']
        for c in cols:
            long[c] = long[c].astype('category')
        wide = pd.pivot(long, index=['Image_RID', 'Image_Side', 'Subject_RID'], columns='Full_Name',
                        values=compare_value)  # Reshape from long to wide
        return long, wide

    def compute_diagnosis(self,
                          df: pd.DataFrame,
                          diag_func: Callable,
                          cdr_func: Callable,
                          image_quality_func: Callable) -> List[dict]:
        """
        Compute a new diagnosis based on provided functions.

        Args:
        - df (DataFrame): Input DataFrame containing relevant columns.
        - diag_func (Callable): Function to compute Diagnosis.
        - cdr_func (Callable): Function to compute Cup/Disk Ratio.
        - image_quality_func (Callable): Function to compute Image Quality.

        Returns:
        - List[Dict[str, Union[str, float]]]: List of dictionaries representing the generated Diagnosis.
          The Cup/Disk_Ratio is always round to 4 decimal places.
        """
        df["Cup/Disk_Ratio"] = pd.to_numeric(df["Cup_Disk_Ratio"], errors="coerce")
        result = df.groupby("Image_RID").agg({"Cup_Disk_Ratio": cdr_func,
                                              "Diagnosis_Image": diag_func,
                                              "Image_Quality": image_quality_func})
        result = result.round({'Cup_Disk_Ratio': 4})
        result = result.fillna('NaN')
        result.reset_index('Image_RID', inplace=True)

        return result.to_dict(orient='records')

<<<<<<< HEAD
=======
    # def insert_new_diagnosis(self, pred_df: pd.DataFrame,
    #                          diag_tag: str,
    #                          execution_rid: str):
    #     """
    #     Batch insert new diagnosis entities into the Diagnosis table.
    #
    #     Args:
    #     - pred_df (pd.DataFrame): A dataframe with column "Image" containing the image rid and "Prediction" containing 0/1.
    #     - diag_tag (str): Name of the diagnosis tag associated with the new entities.
    #     - execution_rid (str): RID of the execution which generated the diagnosis.
    #     """
    #
    #     glaucoma = self.lookup_term("Diagnosis_Image_Vocab", "Suspected Glaucoma")
    #     no_glaucoma = self.lookup_term("Diagnosis_Image_Vocab", "No Glaucoma")
    #
    #     mapping = {0: 'No Glaucoma', 1: 'Suspected Glaucoma'}
    #     pred_df['Diagnosis_Image'] = pred_df['Prediction'].map(mapping)
    #     pred_df = pred_df[['Image', 'Diagnosis_Image']]
    #     entities = pred_df.to_dict(orient='records')
    #     self._batch_insert(self.domain_schema.Diagnosis,
    #                        [{'Execution': execution_rid, 'Diagnosis_Tag': diag_tag, **e} for e in entities])

    def insert_image_annotation(self,
                                annotation_function: str,
                                annotation_type: str,
                                upload_result: dict[str, FileUploadState], metadata: pd.DataFrame) -> None:
        """
        Inserts image annotations into the catalog Image_Annotation table based on upload results and metadata.

        Parameters:
        - upload_result (str): The result of the image upload process.
        - metadata (pd.DataFrame): DataFrame containing metadata information.

        Returns:
        - None
        """

        image_rids = []
        asset_rids = []

        for annotation in upload_result.values():
            if annotation.state == UploadState.success and annotation.result is not None:
                rid = annotation.result.get("RID")
                if rid is not None:
                    filename = annotation.result.get("Filename")
                    cur = metadata[metadata['Saved SVG Name'] == filename]
                    image_rid = cur['Image RID'].iloc[0]
                    image_rids.append(image_rid)
                    asset_rids.append(rid)
        annot_func_rid = self.lookup_term(table="Annotation_Function", term_name=annotation_function)
        annot_type_rid = self.lookup_term(table="Annotation_Type", term_name=annotation_type)
        self.add_attributes(image_rids,
                            asset_rids,
                            [{'Annotation_Function': annot_func_rid,
                              'Annotation_Type': annot_type_rid}] * len(image_rids)
                            )
>>>>>>> aeb0b354

    def filter_angle_2(self, ds_bag: DatasetBag) -> pd.DataFrame:
        """
        Filters images for just Field_2 and saves the filtered data to a CSV file.

        Parameters:
        - bag_path (str): Path to the bag directory.

        Returns:
        - str: Path to the generated CSV file containing filtered images.
        """
        full_set = ds_bag.get_table_as_dataframe('Image')
        dataset_field_2 = full_set[full_set['Image_Angle'] == "2"]
        return dataset_field_2

    def get_bounding_box(self, svg_path: Path) -> tuple:
        """
        Retrieves the bounding box coordinates from an SVG file.

        Parameters:
        - svg_path (str): Path to the SVG file.

        Returns:
        - tuple: A tuple containing the bounding box coordinates (x_min, y_min, x_max, y_max).
        """
        tree = ET.parse(svg_path)
        root = tree.getroot()
        rect = root.find(".//{http://www.w3.org/2000/svg}rect")
        x_min = int(rect.attrib['x'])
        y_min = int(rect.attrib['y'])
        width = int(rect.attrib['width'])
        height = int(rect.attrib['height'])
        bbox = (x_min, y_min, x_min + width, y_min + height)
        return bbox

    def create_cropped_images(self, bag_path: Path, ds_bag: DatasetBag, output_dir: Path, crop_to_eye: bool,
                              exclude_list: Optional[list] = None) -> tuple:
        """
        Retrieves cropped images and saves them to the specified directory and seperated in two folders by class.

        Parameters:
        - bag_path (str): Path to the bag directory.
        - crop_to_eye (bool): Flag indicating whether to crop images to the eye.

        Returns:
        - tuple: A tuple containing the path to the directory containing cropped images and the path to the output CSV file.
        """

        if not exclude_list:
            exclude_list = []
        cropped_path = output_dir / "Image_cropped"
        cropped_path_no_glaucoma = cropped_path / "No_Glaucoma"
        cropped_path_no_glaucoma.mkdir(parents=True, exist_ok=True)
        cropped_path_glaucoma = cropped_path / "Suspected_Glaucoma"
        cropped_path_glaucoma.mkdir(parents=True, exist_ok=True)
        svg_root_path = bag_path / 'data/assets/Fundus_Bounding_Box'
        image_annot_df = ds_bag.get_table_as_dataframe('Annotation')
        image_df = ds_bag.get_table_as_dataframe('Image')
        diagnosis = ds_bag.get_table_as_dataframe('Image_Diagnosis')

        for index, row in image_annot_df.iterrows():
            if row['Annotation_Function'] != 'Raw_Cropped_to_Eye' or crop_to_eye:
                image_rid = row['Image']
                if image_rid not in exclude_list:
                    svg_path = svg_root_path / f'Cropped_{image_rid}.svg'
                    bbox = self.get_bounding_box(svg_path)
                    image_file_name = image_df[image_df['RID'] == image_rid]['Filename'].values[0]
                    image_file_path = bag_path / image_file_name
                    image = Image.open(str(image_file_path))
                    cropped_image = image.crop(bbox)
                    diag = diagnosis[(diagnosis['Diagnosis_Tag'] == 'Initial Diagnosis')
                                     & (diagnosis['Image'] == image_rid)]['Diagnosis_Image'].iloc[0]
                    if diag == 'No Glaucoma':
                        cropped_image.save(f'{str(cropped_path_no_glaucoma)}/Cropped_{image_rid}.JPG')
                    else:
                        cropped_image.save(f'{str(cropped_path_glaucoma)}/Cropped_{image_rid}.JPG')
                    image_annot_df.loc[index, 'Cropped Filename'] = 'Cropped_' + image_file_name
        output_csv = PurePath(self.working_dir, 'Cropped_Image.csv')
        image_annot_df.to_csv(output_csv)
        return cropped_path, output_csv

    def plot_roc(self, configuration_record, data: pd.DataFrame) -> Path:
        """
        Plot Receiver Operating Characteristic (ROC) curve based on prediction results. Save the plot values into a csv file.

        Parameters:
        - data (pd.DataFrame): DataFrame containing prediction results with columns 'True Label' and
        'Probability Score'.
        Returns:
            Path: Path to the saved csv file of ROC plot values .

        """
        output_path = configuration_record.execution_assets_path("ROC")
        pred_result = pd.read_csv(data)
        y_true = pred_result['True Label']
        scores = pred_result['Probability Score']
        fpr, tpr, thresholds = roc_curve(y_true, scores)
        roc_df = pd.DataFrame({'False Positive Rate': fpr, 'True Positive Rate': tpr})
        roc_csv_path = output_path / Path("roc_plot.csv")
        roc_df.to_csv(roc_csv_path, index=False)
        # show plot in notebook
        plt.plot(fpr, tpr)
        plt.xlabel('False Positive Rate')
        plt.ylabel('True Positive Rate')
        plt.title('ROC Curve')
        plt.show()

        return roc_csv_path

    def compute_condition_label(self, icd10_asso: pd.DataFrame) -> pd.DataFrame:
        icd_mapping = {
            'H40.00*': 'GS',
            'H40.01*': 'GS',
            'H40.02*': 'GS',
            'H40.03*': 'GS',
            'H40.04*': 'GS',
            'H40.05*': 'GS',
            'H40.06*': 'GS',
            'H40.10*': 'POAG',
            'H40.11*': 'POAG',
            'H40.12*': 'POAG',
            'H40.13*': 'POAG',
            'H40.14*': 'POAG',
            'H40.15*': 'POAG',
            'H40.2*': 'PACG'
        }

        def map_icd_to_category(icd_code):
            for key, value in icd_mapping.items():
                if icd_code.startswith(key[:-1]):
                    return value
            return 'Other'

        # Apply the mapping
        icd10_asso['Condition_Label'] = icd10_asso['ICD10_Eye'].apply(map_icd_to_category)
        # Select severity
        priority = {'PACG': 1, 'POAG': 2, 'GS': 3, 'Other': 4}
        icd10_asso['Priority'] = icd10_asso['Condition_Label'].map(priority)
        icd10_asso = icd10_asso.sort_values(by=['Clinical_Records', 'Priority'])
        combined_prior = icd10_asso.drop_duplicates(subset=['Clinical_Records'], keep='first')
        combined_prior = combined_prior.drop(columns=['RID', 'ICD10_Eye', 'Priority'])
        return combined_prior

    def _batch_update(self, table, entities):
        """
        Batch update entities in a table.

        Args:
        - table (datapath._TableWrapper): Table wrapper object.
        - entities (Sequence[dict]): Sequence of entity dictionaries to update, must include RID.
        - update_cols (List[datapath._ColumnWrapper]): List of columns to update.

        """

        it = iter(entities)
        while chunk := list(islice(it, 2000)):
            columns = [table.columns[c] for e in chunk for c in e.keys() if c != "RID"]
            table.update(chunk, [table.RID], columns)

    def insert_condition_label(self, condition_label: pd.DataFrame):
        condition_label.rename(columns={'Clinical_Records': 'RID'}, inplace=True)
        entities = condition_label.to_dict(orient='records')
        self._batch_update(self.domain_schema_instance.Clinical_Records, entities)

    def extract_modality(self, ds_bag: DatasetBag):
        sys_cols = ['RCT', 'RMT', 'RCB', 'RMB']
        subject = ds_bag.get_table_as_dataframe('Subject').drop(columns=sys_cols)
        observation = ds_bag.get_table_as_dataframe('Observation')[['RID', 'Observation_ID', 'Subject', 'date_of_encounter']]
        image = ds_bag.get_table_as_dataframe('Image').drop(columns=sys_cols)
        observation_clinic_asso = ds_bag.get_table_as_dataframe('Clinical_Records_Observation').drop(columns=sys_cols)
        clinic = ds_bag.get_table_as_dataframe('Clinical_Records').drop(columns=sys_cols)
        report = ds_bag.get_table_as_dataframe('Report').drop(columns=sys_cols)
        RNFL_OCR = ds_bag.get_table_as_dataframe('OCR_RNFL').drop(columns=sys_cols)
        HVF_OCR = ds_bag.get_table_as_dataframe('OCR_HVF').drop(columns=sys_cols)

        subject_observation = pd.merge(subject, observation, left_on='RID', right_on='Subject', how='left',
                                       suffixes=('_Subject', '_Observation')).drop(columns=['Subject'])

        # Report_HVF
        subject_observation_report = pd.merge(subject_observation, report,
                                              left_on='RID_Observation',
                                              right_on='Observation',
                                              suffixes=("subject_observation_for_HVF", "Report")).drop(
            columns=['Observation']).rename(columns={'RID': 'RID_Report'})
        HVF = pd.merge(subject_observation_report, HVF_OCR,
                       left_on='RID_Report',
                       right_on='Report',
                       suffixes=("_subject_observation_for_HVF_report", "_HVF_OCR"),
                       how='left').rename(columns={'RID': 'RID_HVF_OCR'}).drop(columns=['URL', 'Description',
                                                                                        'Length', 'MD5', 'Report'])

        def select_24_2(HVF):
            HVF_clean = HVF.dropna(subset=['RID_HVF_OCR'])
            priority = {'24-2': 1, '10-2': 2, '30-2': 3}
            HVF_clean['priority'] = HVF_clean['Field_Size'].map(priority)
            HVF_sorted = HVF_clean.sort_values(by=['RID_Observation', 'priority'])
            result = HVF_sorted.groupby(['RID_Observation', 'Image_Side']).first().reset_index()
            result = result.drop(columns=['priority'])
            return result

        HVF = select_24_2(HVF)

        # Report_RNFL
        RNFL = pd.merge(subject_observation_report, RNFL_OCR,
                        left_on='RID_Report',
                        right_on='Report',
                        suffixes=("_subject_observation_for_RNFL_report", "_RNFL_OCR"),
                        how='left').rename(columns={'RID': 'RID_RNFL_OCR'}).drop(columns=['URL', 'Description',
                                                                                          'Length', 'MD5', 'Report'])

        def highest_signal_strength(RNFL):
            RNFL_clean = RNFL.dropna(subset=['RID_RNFL_OCR', 'Signal_Strength'])
            idx = RNFL_clean.groupby(['RID_Observation', 'Image_Side'])['Signal_Strength'].idxmax()
            result = RNFL_clean.loc[idx]
            return result

        RNFL = highest_signal_strength(RNFL)
        # Image
        image = pd.merge(subject_observation, image,
                         left_on='RID_Observation',
                         right_on='Observation',
                         suffixes=("_subject_observation_for_image",
                                   "_Image")).rename(columns={'RID': 'RID_Image'}).drop(columns=['Observation'])

        # Select the observation according fundus date of encounter
        fundus = image[['RID_Subject', 'Subject_ID', 'Subject_Gender', 'Subject_Ethnicity', 'RID_Observation', 'Observation_ID',
                        'date_of_encounter']].drop_duplicates()

        def closest_to_fundus(report, fundus):
            report['date_of_encounter'] = pd.to_datetime(report['date_of_encounter']).dt.tz_localize(None)
            fundus['date_of_encounter'] = pd.to_datetime(fundus['date_of_encounter']).dt.tz_localize(None)
            report_match = pd.DataFrame()

            def find_closest_date(target_date, dates):
                return min(dates, key=lambda d: abs(d - target_date))

            for idx, row in fundus.iterrows():
                rid = row['RID_Subject']
                target_date = row['date_of_encounter']

                for side in ['Left', 'Right']:
                    filtered_data = report[(report['RID_Subject'] == rid) & (report['Image_Side'] == side)]
                    if not filtered_data.empty:
                        # Find the closest date entry
                        if sum(filtered_data['date_of_encounter'].isna()) > 0:
                            report_match = pd.concat([report_match, filtered_data.iloc[[0]]])
                        else:
                            closest_date = find_closest_date(target_date, filtered_data['date_of_encounter'])
                            closest_entries = filtered_data[filtered_data['date_of_encounter'] == closest_date]
                            report_match = pd.concat([report_match, closest_entries])
            return report_match

        HVF_match = closest_to_fundus(HVF, fundus)
        RNFL_match = closest_to_fundus(RNFL, fundus)
        
        # select clinic records by the date of encounter (on the fundus date of encounter)
        subject_obs_clinic = (pd.merge(fundus,
                                       observation_clinic_asso,
                                       left_on='RID_Observation',
                                       right_on='Observation',
                                       how='left').drop(columns=['RID', 'Observation']))
        subject_obs_clinic_data = pd.merge(subject_obs_clinic,
                                           clinic,
                                           left_on='Clinical_Records',
                                           right_on='RID',
                                           suffixes=("", "_Clinic"),
                                           how='left').drop(
            columns=['Clinical_Records']).rename(columns={'RID': 'RID_Clinic',
                                                          'date_of_encounter': 'date_of_encounter_Observation',
                                                          'Date_of_Encounter': 'date_of_encounter_Clinic'})
        clinic_match = subject_obs_clinic_data[
            ['RID_Subject', 'Subject_ID', 'Subject_Gender', 'Subject_Ethnicity', 'RID_Observation',
             'Observation_ID', 'date_of_encounter_Observation', 'RID_Clinic',
             'date_of_encounter_Clinic', 'LogMAR_VA', 'Visual_Acuity_Numerator', 'IOP',
             'Refractive_Error', 'CCT', 'CDR', 'Gonioscopy', 'Condition_Display', 'Provider',
             'Clinical_ID', 'Powerform_Laterality', 'Condition_Label']]

        RNFL_match.rename(columns={'date_of_encounter': 'date_of_encounter_RNFL'}, inplace=True)
        HVF_match.rename(columns={'date_of_encounter': 'date_of_encounter_HVF'}, inplace=True)
        fundus.rename(columns={'date_of_encounter': 'date_of_encounter_Fundus'}, inplace=True)

        # Save df
        clinic_path = PurePath(self.working_dir, 'clinic.csv')
        clinic_match.to_csv(clinic_path, index=False)
        HVF_path = PurePath(self.working_dir, 'HVF.csv')
        HVF_match.to_csv(HVF_path, index=False)
        RNFL_path = PurePath(self.working_dir, 'RNFL.csv')
        RNFL_match.to_csv(RNFL_path, index=False)
        fundus_path = PurePath(self.working_dir, 'fundus.csv')
        fundus.to_csv(fundus_path, index=False)
        return {"Clinic": clinic_path, "HVF": HVF_path, "RNFL": RNFL_path, "Fundus": fundus_path}

    def multimodal_wide(self, ds_bag: DatasetBag):
        modality_df = self.extract_modality(ds_bag)
        Clinic = pd.read_csv(modality_df['Clinic']).rename(columns={'Powerform_Laterality': 'Image_Side'})
        RNFL = pd.read_csv(modality_df['RNFL'])
        Fundus = pd.read_csv(modality_df['Fundus'])
        HVF = pd.read_csv(modality_df['HVF'])
        
        rid_subjects = pd.concat([
            Clinic['RID_Subject'],
            RNFL['RID_Subject'],
            Fundus['RID_Subject'],
            HVF['RID_Subject']
        ]).drop_duplicates().reset_index(drop=True)
        sides = pd.DataFrame({'Image_Side': ['Right', 'Left']})
        expanded_subjects = rid_subjects.to_frame().merge(sides, how='cross')
        
        Clinic.drop(columns=['RID_Observation', 'Observation_ID', 'date_of_encounter_Observation'], inplace=True)
        RNFL.drop(columns=['RID_Observation', 'Observation_ID'], inplace=True)
        HVF.drop(columns=['RID_Observation', 'Observation_ID'], inplace=True)
        Fundus.drop(columns=['RID_Observation', 'Observation_ID'], inplace=True)
        multimodal_wide = pd.merge(expanded_subjects, Fundus, how='left', on=['RID_Subject'])
        multimodal_wide = pd.merge(multimodal_wide, Clinic, how='left', 
                                   on=['RID_Subject', 'Image_Side', 'Subject_ID', 'Subject_Gender', 'Subject_Ethnicity'])
        multimodal_wide = pd.merge(multimodal_wide, HVF, how='left',
                                   on=['RID_Subject', 'Subject_ID', 'Subject_Gender', 'Subject_Ethnicity', 'Image_Side'])
        multimodal_wide = pd.merge(multimodal_wide, RNFL, how='left',
                                   on=['RID_Subject', 'Subject_ID', 'Subject_Gender', 'Subject_Ethnicity', 'Image_Side'],
                                   suffixes=('_HVF', '_RNFL'))
        return multimodal_wide

    def severity_analysis(self, ds_bag: DatasetBag):
        wide = self.multimodal_wide(ds_bag)

        def compare_sides_severity(group, value_col, new_col, smaller=True): # helper method for severity_analysis
            group[new_col] = group[new_col].astype(str)
            
            if len(group) == 2:  # Ensure there are both left and right sides
                left = group[group['Image_Side'] == 'Left']
                right = group[group['Image_Side'] == 'Right']
                if not left.empty and not right.empty:
                    left_value = left[value_col].values[0]
                    right_value = right[value_col].values[0]
                    if smaller:
                        if left_value < right_value:
                            group.loc[group['Image_Side'] == 'Left', new_col] = 'Left'
                            group.loc[group['Image_Side'] == 'Right', new_col] = 'Left'
                        elif left_value == right_value:
                            group.loc[group['Image_Side'] == 'Left', new_col] = 'Left/Right'
                            group.loc[group['Image_Side'] == 'Right', new_col] = 'Left/Right'
                        else:
                            group.loc[group['Image_Side'] == 'Left', new_col] = 'Right'
                            group.loc[group['Image_Side'] == 'Right', new_col] = 'Right'
                    else:
                        # Larger value means more severe
                        if left_value > right_value:
                            group.loc[group['Image_Side'] == 'Left', new_col] = 'Left'
                            group.loc[group['Image_Side'] == 'Right', new_col] = 'Left'
                        elif left_value == right_value:
                            group.loc[group['Image_Side'] == 'Left', new_col] = 'Left/Right'
                            group.loc[group['Image_Side'] == 'Right', new_col] = 'Left/Right'
                        else:
                            group.loc[group['Image_Side'] == 'Left', new_col] = 'Right'
                            group.loc[group['Image_Side'] == 'Right', new_col] = 'Right'
            return group
        
        wide['RNFL_severe'] = np.nan
        wide = wide.groupby('RID_Subject').apply(compare_sides_severity, value_col='Average_RNFL_Thickness(μm)', new_col='RNFL_severe', smaller=True).reset_index(drop=True)
    
        wide['HVF_severe'] = np.nan
        wide = wide.groupby('RID_Subject').apply(compare_sides_severity, value_col='MD', new_col='HVF_severe', smaller=True).reset_index(drop=True)
    
        wide['CDR_severe'] = np.nan
        wide = wide.groupby('RID_Subject').apply(compare_sides_severity, value_col='CDR', new_col='CDR_severe', smaller=False).reset_index(drop=True)

        def check_severity(row):
            # "Left/Right" and "Right" should return true, and "Left/Right" and "Left" should return true, but "Left" and "Right" should return false
            # old method
            # return row['RNFL_severe'] != row['HVF_severe'] or row['RNFL_severe'] != row['CDR_severe'] or row['HVF_severe'] != row['CDR_severe']
            severities = [row['RNFL_severe'], row['HVF_severe'], row['CDR_severe']]
            try:
                return not (all(["Left" in l for l in severities]) or all(["Right" in l for l in severities]))
            except Exception: # if row is all nan
                return True
        
        wide['Severity_Mismatch'] = wide.apply(check_severity, axis=1)

        return wide

    def transform_data(self, multimodal_wide, fx_cols, y_method="all_glaucoma"):
        """
            Transforms multimodal data to create X_transformed and y as 0 and 1's; to apply to wide_train and wide_test
            Args:
                - y_method: "all_glaucoma" (Glaucoma=1, GS=0), "urgent_glaucoma" (MD<=-6 AND ICD10 diagnosis code of Glaucoma = 1, else =0)
        """

        ##### transform y and drop NA rows #####
        
        ### drop rows missing label (ie no label for POAG vs PACG vs GS)
        multimodal_wide = multimodal_wide.dropna(subset=['Label'])
        # drop rows where label is "Other" (should only be PACG, POAG, or GS)
        allowed_labels = ["PACG", "POAG", "GS"]
        multimodal_wide = multimodal_wide[multimodal_wide['Label'].isin(allowed_labels)]

        # combine PACG and POAG as glaucoma
        multimodal_wide['combined_label']= multimodal_wide['Label'].replace(['POAG', 'PACG'], 'Glaucoma')

        if y_method=="all_glaucoma":
            y = multimodal_wide.combined_label # Target variable
        elif y_method=="urgent_glaucoma":
            # drop rows missing MD
            multimodal_wide = multimodal_wide.dropna(subset=['MD'])
            multimodal_wide['MD_label'] = multimodal_wide['MD'].apply(lambda x: 'mod-severe' if x <= -6 else 'mild-GS')
            y = multimodal_wide.apply(lambda row: True if (row['combined_label'] == 'Glaucoma') and (row['MD_label'] == 'mod-severe') else False, axis=1)
        else:
            print("Not a valid y method")
        
        # convert to 0 and 1
        label_encoder = preprocessing.LabelEncoder()
        y[:] = label_encoder.fit_transform(y) # fit_transform combines fit and transform
        y = y.astype(int)

        ### transform X ###
        X = multimodal_wide[fx_cols] # Features

        ### GHT: reformat as "Outside Normal Limits", "Within Normal Limits", "Borderline", "Other"
        if "GHT" in fx_cols:
            GHT_categories = ["Outside Normal Limits", "Within Normal Limits", "Borderline"]
            X.loc[~X['GHT'].isin(GHT_categories), 'GHT'] = np.nan # alt: 'Other'; I did np.nan bc I feel like it makes more sense to drop this variable

        ### Ethnicity: reformat so that Multi-racial, Other, and ethnicity not specified are combined as Other
        if "Ethnicity" in fx_cols:
            eth_categories = ["African Descent", "Asian", "Caucasian", "Latin American"]
            X.loc[~X['Ethnicity'].isin(eth_categories), 'Ethnicity'] = 'Other'

        ### categorical data: encode using OneHotEncoder
        from feature_engine.encoding import OneHotEncoder
        categorical_vars = list(set(fx_cols) & set(['Gender', 'Ethnicity', 'GHT']))  # cateogorical vars that exist

        if len(categorical_vars)>0:
            # replace NaN with category "Unknown", then delete this column from one-hot encoding later
            for var in categorical_vars:
                X[var] = X[var].fillna("Unknown")

            encoder = OneHotEncoder(variables = categorical_vars)
            X_transformed = encoder.fit_transform(X)

            # delete Unknown columns
            X_transformed.drop(list(X_transformed.filter(regex='Unknown')), axis=1, inplace=True)

            ### sort categorical encoded columns so that they're in alphabetical order
            def sort_cols(X, var):
                # Select the subset of columns to sort
                subset_columns = [col for col in X.columns if col.startswith(var)]
                # Sort the subset of columns alphabetically
                sorted_columns = sorted(subset_columns)
                # Reorder the DataFrame based on the sorted columns
                sorted_df = X[[col for col in X.columns if col not in subset_columns] + sorted_columns]
                return sorted_df
            for var in categorical_vars:
                X_transformed = sort_cols(X_transformed, var)

        else:
            print("No categorical variables")
            X_transformed=X

        ### format numerical data
        # VFI
        if 'VFI' in fx_cols:
            X_transformed['VFI'] = X_transformed['VFI'].replace('Off', np.nan) # replace "Off" with nan
            def convert_percent(x):
                if pd.isnull(x):
                    return np.nan
                return float(x.strip('%'))/100
            X_transformed['VFI'] = X_transformed['VFI'].map(convert_percent)


        return X_transformed, y

    # current severity rule: prioritize RNFL > HVF > CDR
    # if don't want thresholds, just make threshold 0
    # just return the first eye if RNFL, MD, CDR all NaN
    def pick_severe_eye(self, df, rnfl_threshold, md_threshold):
        # Sort by 'Average_RNFL_Thickness(μm)', 'MD', and 'CDR' in descending order
        df = df.sort_values(by=['Average_RNFL_Thickness(μm)', 'MD', 'CDR'], ascending=[True, True, False])

        ### 1. if only 1 eye has a label, just pick that eye as more severe eye (for Dr. Song's patients)
        df = df.groupby('RID_Subject').apply(lambda group: group[group['Label'].notna()]).reset_index(drop=True)

        # 2. Select the row/eye with most severe value within the thresholds
        def select_row(group):
            max_value = group['Average_RNFL_Thickness(μm)'].min() # min is more severe for RNFL
            within_value_threshold = group[np.abs(group['Average_RNFL_Thickness(μm)'] - max_value) <= rnfl_threshold] # identify eyes within threshold

            if len(within_value_threshold) > 1 or len(within_value_threshold) == 0: # if both eyes "equal" RNFL OR if RNFL is NaN, then try MD
                max_other_column = within_value_threshold['MD'].min() # min is more severe for MD
                within_other_column_threshold = within_value_threshold[np.abs(within_value_threshold['MD'] - max_other_column) <= md_threshold]

                if len(within_other_column_threshold) > 1 or len(within_other_column_threshold) == 0: # if both eyes "equal" MD OR if MD is NaN, then try CDR
                    return group.sort_values(by=['CDR'], ascending=[False]).iloc[0] # since i didn't set CDR threshold, this will always pick something (even if NaN)
                else:
                    return within_other_column_threshold.iloc[0]
            else:
                return within_value_threshold.iloc[0]
        return df.groupby('RID_Subject').apply(select_row).reset_index(drop=True)

    def standardize_data(self, fx_cols, X_train, X_test):
        # identify categorical vs numeric columns
        categorical_vars = ['Gender', 'Ethnicity', 'GHT']
        numeric_vars = sorted(set(fx_cols) - set(categorical_vars), key=fx_cols.index)

        scaler = StandardScaler()

        # normalize numeric columns for X_train
        normalized_numeric_X_train = pd.DataFrame(
            scaler.fit_transform(X_train[numeric_vars]),
            columns = numeric_vars
        )
        cat_df = X_train.drop(numeric_vars, axis=1)
        X_train = pd.concat([normalized_numeric_X_train.set_index(cat_df.index), cat_df], axis=1)

        # normalize numeric columsn for X_test, but using scaler fitted to training data to prevent data leakage
        normalized_numeric_X_test = pd.DataFrame(
            scaler.transform(X_test[numeric_vars]),
            columns = numeric_vars
        )
        cat_df = X_test.drop(numeric_vars, axis=1)
        X_test = pd.concat([normalized_numeric_X_test.set_index(cat_df.index), cat_df], axis=1)

        return X_train, X_test

    # simple imputation fitted to X_train, but also applied to X_test
    def simple_impute(self, X_train_keep_missing, X_test_keep_missing, strat = "mean"):
        """
        STRATEGIES
        If “mean”, then replace missing values using the mean along each column. Can only be used with numeric data.

        If “median”, then replace missing values using the median along each column. Can only be used with numeric data.

        If “most_frequent”, then replace missing using the most frequent value along each column. Can be used with strings or numeric data. If there is more than one such value, only the smallest is returned.

        If “constant”, then replace missing values with fill_value. Can be used with strings or numeric data.
        """
        from sklearn.impute import SimpleImputer
        imputer = SimpleImputer(missing_values=np.nan, strategy=strat)
        imputer = imputer.fit(X_train_keep_missing)
        X_train_imputed = imputer.transform(X_train_keep_missing)
        X_test_imputed = imputer.transform(X_test_keep_missing)
        # convert into pandas dataframe instead of np array
        X_train = pd.DataFrame(X_train_imputed, columns=X_train_keep_missing.columns)
        X_test = pd.DataFrame(X_test_imputed, columns=X_test_keep_missing.columns)

        return X_train, X_test

    # return list of pandas dataframes, each containing 1 of 10 imputations
    def mult_impute_missing(self, X, train_data=None):
        if train_data is None:
            train_data = X

        ### multiple imputation method using IterativeImputer from sklearn
        from sklearn.experimental import enable_iterative_imputer
        from sklearn.impute import IterativeImputer

        imp = IterativeImputer(max_iter=10, random_state=0, sample_posterior=True)

        imputed_datasets = []
        for i in range(10): # 3-10 imputations standard
            imp.random_state = i
            imp.fit(train_data)
            X_imputed = imp.transform(X)
            imputed_datasets.append(pd.DataFrame(X_imputed, columns=X.columns))

        # ALTERNATIVE
        #from statsmodels.imputation import mice.MICEData # alternative package for MICE imputation
        # official docs: https://www.statsmodels.org/dev/generated/statsmodels.imputation.mice.MICE.html#statsmodels.imputation.mice.MICE
        # multiple imputation example using statsmodels: https://github.com/kshedden/mice_workshop
        #imp = mice.MICEData(data)
        #fml = 'y ~ x1 + x2 + x3 + x4' # variables used in multiple imputation model
        #mice = mice.MICE(fml, sm.OLS, imp) # OLS chosen; can change this up
        #results = mice.fit(10, 10) # 10 burn-in cycles to skip, 10 imputations
        #print(results.summary())

        return imputed_datasets

    # Logistic Regression Model Methods###
    ### 2 ways to calculate p-values; NOTE THAT P VALUES MAY NOT MAKE SENSE FOR REGULARIZED MODELS
    # https://stackoverflow.com/questions/25122999/scikit-learn-how-to-check-coefficients-significance
    @staticmethod
    def logit_pvalue(model, x):
        """ Calculate z-scores for scikit-learn LogisticRegression.
        parameters:
            model: fitted sklearn.linear_model.LogisticRegression with intercept and large C
            x:     matrix on which the model was fit
        This function uses asymtptics for maximum likelihood estimates.
        """
        p = model.predict_proba(x)
        n = len(p)
        m = len(model.coef_[0]) + 1
        coefs = np.concatenate([model.intercept_, model.coef_[0]])
        x_full = np.matrix(np.insert(np.array(x), 0, 1, axis = 1))
        ans = np.zeros((m, m))
        for i in range(n):
            ans = ans + np.dot(np.transpose(x_full[i, :]), x_full[i, :]) * p[i,1] * p[i, 0]
        vcov = np.linalg.inv(np.matrix(ans))
        se = np.sqrt(np.diag(vcov))
        t =  coefs/se
        p = (1 - norm.cdf(abs(t))) * 2
        return p

    @staticmethod
    def format_dec(decimals):
        func = np.vectorize(lambda x: "<.001" if x<0.001 else "%.3f"%x)
        return func(decimals)
    
    # print model coefficients, ORs, p-values
    def model_summary(self, model, X_train):
        print("Training set: %i" % len(X_train))
        coefs = model.coef_[0]
        # odd ratios = e^coef
        ors = np.exp(coefs)
        intercept = model.intercept_[0]


        p_values = self.logit_pvalue(model, X_train)

        # compare with statsmodels ### RESULT: produces same result except gives nan instead of 1.00 for insignficant p-values
        #import statsmodels.api as sm
        #sm_model = sm.Logit(y_train.reset_index(drop=True), sm.add_constant(X_train)).fit(disp=0) ### this uses y_train from outside this function so not really valid but oh well I just want it for testing purposes
        #p_values=sm_model.pvalues
        #print(self.format_dec(pvalues))
        #sm_model.summary()

        # print results
        results = pd.DataFrame({
            'Coefficient': self.format_dec(np.append(intercept, coefs)),
            'Odds Ratio': self.format_dec(np.append(np.exp(intercept), ors)),
            'P-value': self.format_dec(p_values)
        }, index=['Intercept'] + list(X_train.columns))
        print(results)
        print("")

    # model performance
    # https://medium.com/javarevisited/evaluating-the-logistic-regression-ae2decf42d61
    # helper function for compute_performance(_youden)
    @staticmethod
    def calc_stats(y_pred, y_test):
        # evaluate predictions
        mae = metrics.mean_absolute_error(y_test, y_pred)
        print('MAE: %.3f' % mae)

        # examine the class distribution of the testing set (using a Pandas Series method)
        #y_test.value_counts()
        # calculate the percentage of ones
        # because y_test only contains ones and zeros, we can simply calculate the mean = percentage of ones
        #y_test.mean()
        # calculate the percentage of zeros
        #1 - y_test.mean()

        # # Metrics computed from a confusion matrix (before thresholding)

        # Confusion matrix is used to evaluate the correctness of a classification model
        cmatrix = confusion_matrix(y_test,y_pred)

        TP = cmatrix[1, 1]
        TN = cmatrix[0, 0]
        FP = cmatrix[0, 1]
        FN = cmatrix[1, 0]

        # Classification Accuracy: Overall, how often is the classifier correct?
        # use float to perform true division, not integer division
        # print((TP + TN) / sum(map(sum, cmatrix))) -- this is is the same as the below automatic method
        print('Accuracy: %.3f' % metrics.accuracy_score(y_test, y_pred))

        # Sensitivity(recall): When the actual value is positive, how often is the prediction correct?
        sensitivity = TP / float(FN + TP)
        print('Sensitivity: %.3f' % sensitivity)
        # print('Recall score: %.3f' % metrics.recall_score(y_test, y_pred)) # same thing as sensitivity, but recall term used in ML

        # Specificity: When the actual value is negative, how often is the prediction correct?
        specificity = TN / float(TN + FP)
        print('Specificity: %.3f' % specificity)

        #from imblearn.metrics import specificity_score
        #specificity_score(y_test, y_pred)

        # Precision: When a positive value is predicted, how often is the prediction correct?
        precision = TP / float(TP + FP)
        #print('Precision: %.3f' % precision)
        print('Precision: %.3f' % metrics.precision_score(y_test, y_pred))

        # F score
        f_score = 2*TP / float(2*TP + FP + FN)
        #print('F score: %.3f' % f_score)
        print('F1 score: %.3f' % metrics.f1_score(y_test,y_pred))

        # Youden's index: = TPR - FPR = Sensitivity + Specificity - 1
        print("Calculated Youden's J index using predictions: %.3f" % (sensitivity + specificity - 1))

        #Evaluate the model using other performance metrics - REDUNDANT, COMMENTED OUT FOR NOW
        # from sklearn.metrics import classification_report
        # print(classification_report(y_test,y_pred))

        # display confusion matrix
        cm_display = metrics.ConfusionMatrixDisplay(confusion_matrix = cmatrix, display_labels = None)
        cm_display.plot()
        plt.show()

    def compute_performance(self, model, X_test, y_test):
        print("Test set: %i" % len(X_test))
        y_pred = model.predict(X_test)

        print("-------Stats using prediction_probability of 0.5-------")
        self.calc_stats(y_pred, y_test)

    # output performance stats corresponding to OPTIMAL prediction probability cutoff per Youden's, instead of per 0.5 cutoff
    # plot_auc = True: plot individual AUC plot. If False, save to plot onto combined plot later
    def compute_performance_youden(self, model, X_test, y_test, plot=True):
        print("Model features: %s" % X_test.columns.tolist())
        # AUC
        y_pred_proba = model.predict_proba(X_test)[::,1]
        fpr, tpr, thresholds = metrics.roc_curve(y_test,  y_pred_proba)
        auc = metrics.roc_auc_score(y_test, y_pred_proba)
        auc_formatted = "%.3f" % auc
        print('AUC: %s' % auc_formatted)

        # Youden's J index = sens + spec - 1 = tpr + (1-fpr) -1 = tpr - fpr
        optimal_idx = np.argmax(tpr - fpr)
        optimal_threshold = thresholds[optimal_idx]
        print('Optimal prediction probability threshold by Youdens J index: %.3f' % optimal_threshold)
        youdens = tpr[optimal_idx] - fpr[optimal_idx]
        print("Optimal Youden's J index: %.3f" % youdens)
        print("Optimal Sensitivity: %.3f" % tpr[optimal_idx])
        print("Optimal Specificity: %.3f" % (1 - fpr[optimal_idx]))

        ### this is not exactly the same as the optimal numbers because it summarizes the data into predictions based on youden's optimal threshold, then computes stats based on those predictions
        #print("-------Stats using prediction_probability per YOUDEN'S-------")
        y_pred = [1 if y > optimal_threshold else 0 for y in y_pred_proba] # Predictions using optimal threshold
        #self.calc_stats(y_pred, y_test)

        if plot:
            # display confusion matrix
            cmatrix = confusion_matrix(y_test,y_pred)
            # display confusion matrix
            cm_display = metrics.ConfusionMatrixDisplay(confusion_matrix = cmatrix, display_labels = None)
            cm_display.plot()
            plt.show()

            # ROC curve plot with optimal threshold
            plt.plot(fpr,tpr,label="AUC=%s, Youden's=%.3f" % (auc_formatted, youdens))
            plt.xlabel("False positive rate (1-specificity)")
            plt.ylabel("True positive rate (sensitivity)")
            plt.title('ROC Curve')
            plt.plot([0, 1], [0, 1], 'k--')
            plt.scatter(fpr[optimal_idx], tpr[optimal_idx], marker='o', color='red', label='Optimal Threshold')
            plt.legend(loc=4)
            plt.show()
        return fpr, tpr, auc_formatted, optimal_idx, optimal_threshold

    #####Multiple Imputation Logistic Regression analysis methods#####
    ### After performing logistic regression on each imputed dataset, pool the results using Rubin’s rules to obtain a single set of estimates.
    # print model coefficients, ORs, p-values
    def model_summary_mice(self, logreg_models, Xtrain_finals):
        print("Training set: %i" % len(Xtrain_finals[0]))

        # Extract coefficients and standard errors
        coefs = np.array([model.coef_[0] for model in logreg_models])
        ors = np.exp(coefs)
        intercepts = np.array([model.intercept_[0] for model in logreg_models])
        p_values = np.array([logit_pvalue(model, Xtrain_finals[i]) for i, model in enumerate(logreg_models)])

        # Calculate pooled estimates
        pooled_coefs = np.mean(coefs, axis=0)
        pooled_ors = np.mean(ors, axis=0)
        pooled_intercept = np.mean(intercepts)
        # I think this calculates SES between the imputed datasets
        pooled_ses = np.sqrt(np.mean(coefs**2, axis=0) + np.var(coefs, axis=0, ddof=1) * (1 + 1/len(logreg_models)))

        pooled_p_values = np.mean(p_values, axis=0)

        # Display pooled results
        results = pd.DataFrame({
            'Coefficient': format_dec(np.append(pooled_intercept, pooled_coefs)),
            'Odds Ratio': format_dec(np.append(np.exp(pooled_intercept), pooled_ors)),
            'Standard Error': format_dec(np.append(np.nan, pooled_ses)),  # Intercept SE is not calculated here
            'P-value': format_dec(pooled_p_values)
        }, index=['Intercept'] + list(Xtrain_finals[0].columns))
        print(results)
        print("")

    # model performance
    # https://medium.com/javarevisited/evaluating-the-logistic-regression-ae2decf42d61
    def compute_performance_mice(self, logreg_models, Xtest_finals, y_test):
        print("Test set: %i" % len(Xtest_finals[0]))

        y_pred_results = []
        y_pred_proba_results = []
        for model, X_test in zip(logreg_models, Xtest_finals):
            y_pred_results.append(model.predict(X_test))

            y_pred_proba_results.append(model.predict_proba(X_test)[::,1])

        ypred_df = pd.DataFrame(np.row_stack(y_pred_results))
        y_pred = np.array(ypred_df.mode(axis=0).loc[0].astype(int)) ##### used the mode of y_pred across the 10 imputations
        y_pred_proba = np.mean(y_pred_proba_results, axis=0)


        import sklearn.metrics as metrics
        # evaluate predictions
        mae = metrics.mean_absolute_error(y_test, y_pred)
        print('MAE: %.3f' % mae)

        # examine the class distribution of the testing set (using a Pandas Series method)
        y_test.value_counts()

        # calculate the percentage of ones
        # because y_test only contains ones and zeros, we can simply calculate the mean = percentage of ones
        y_test.mean()

        # calculate the percentage of zeros
        1 - y_test.mean()

        # # Metrics computed from a confusion matrix (before thresholding)

        # Confusion matrix is used to evaluate the correctness of a classification model
        from sklearn.metrics import confusion_matrix
        confusion_matrix = confusion_matrix(y_test,y_pred)
        confusion_matrix

        TP = confusion_matrix[1, 1]
        TN = confusion_matrix[0, 0]
        FP = confusion_matrix[0, 1]
        FN = confusion_matrix[1, 0]

        # Classification Accuracy: Overall, how often is the classifier correct?
        # use float to perform true division, not integer division
        # print((TP + TN) / sum(map(sum, confusion_matrix))) -- this is is the same as the below automatic method
        print('Accuracy: %.3f' % metrics.accuracy_score(y_test, y_pred))

        # Sensitivity(recall): When the actual value is positive, how often is the prediction correct?
        sensitivity = TP / float(FN + TP)

        print('Sensitivity: %.3f' % sensitivity)
        # print('Recall score: %.3f' % metrics.recall_score(y_test, y_pred)) # same thing as sensitivity, but recall term used in ML

        # Specificity: When the actual value is negative, how often is the prediction correct?
        specificity = TN / float(TN + FP)
        print('Specificity: %.3f' % specificity)

        #from imblearn.metrics import specificity_score
        #specificity_score(y_test, y_pred)

        # Precision: When a positive value is predicted, how often is the prediction correct?
        precision = TP / float(TP + FP)
        #print('Precision: %.3f' % precision)
        print('Precision: %.3f' % metrics.precision_score(y_test, y_pred))

        # F score
        f_score = 2*TP / float(2*TP + FP + FN)
        #print('F score: %.3f' % f_score)
        print('F1 score: %.3f' % metrics.f1_score(y_test,y_pred))

        #Evaluate the model using other performance metrics - REDUNDANT, COMMENTED OUT FOR NOW
        # from sklearn.metrics import classification_report
        # print(classification_report(y_test,y_pred))

        # AUC
        fpr, tpr, _ = metrics.roc_curve(y_test,  y_pred_proba)
        auc = metrics.roc_auc_score(y_test, y_pred_proba)
        print('AUC: %.3f' % auc)

        # CM matrix plot
        from sklearn import metrics
        cm_display = metrics.ConfusionMatrixDisplay(confusion_matrix = confusion_matrix, display_labels = None)

        cm_display.plot()
        plt.show()
        # 0 = GS, 1 = POAG

        # ROC curve plot
        plt.plot(fpr,tpr,label="auc="+str(auc))
        plt.xlabel("False positive rate (1-specificity)")
        plt.ylabel("True positive rate (sensitivity)")
        plt.legend(loc=4)
        plt.show()<|MERGE_RESOLUTION|>--- conflicted
+++ resolved
@@ -182,65 +182,6 @@
 
         return result.to_dict(orient='records')
 
-<<<<<<< HEAD
-=======
-    # def insert_new_diagnosis(self, pred_df: pd.DataFrame,
-    #                          diag_tag: str,
-    #                          execution_rid: str):
-    #     """
-    #     Batch insert new diagnosis entities into the Diagnosis table.
-    #
-    #     Args:
-    #     - pred_df (pd.DataFrame): A dataframe with column "Image" containing the image rid and "Prediction" containing 0/1.
-    #     - diag_tag (str): Name of the diagnosis tag associated with the new entities.
-    #     - execution_rid (str): RID of the execution which generated the diagnosis.
-    #     """
-    #
-    #     glaucoma = self.lookup_term("Diagnosis_Image_Vocab", "Suspected Glaucoma")
-    #     no_glaucoma = self.lookup_term("Diagnosis_Image_Vocab", "No Glaucoma")
-    #
-    #     mapping = {0: 'No Glaucoma', 1: 'Suspected Glaucoma'}
-    #     pred_df['Diagnosis_Image'] = pred_df['Prediction'].map(mapping)
-    #     pred_df = pred_df[['Image', 'Diagnosis_Image']]
-    #     entities = pred_df.to_dict(orient='records')
-    #     self._batch_insert(self.domain_schema.Diagnosis,
-    #                        [{'Execution': execution_rid, 'Diagnosis_Tag': diag_tag, **e} for e in entities])
-
-    def insert_image_annotation(self,
-                                annotation_function: str,
-                                annotation_type: str,
-                                upload_result: dict[str, FileUploadState], metadata: pd.DataFrame) -> None:
-        """
-        Inserts image annotations into the catalog Image_Annotation table based on upload results and metadata.
-
-        Parameters:
-        - upload_result (str): The result of the image upload process.
-        - metadata (pd.DataFrame): DataFrame containing metadata information.
-
-        Returns:
-        - None
-        """
-
-        image_rids = []
-        asset_rids = []
-
-        for annotation in upload_result.values():
-            if annotation.state == UploadState.success and annotation.result is not None:
-                rid = annotation.result.get("RID")
-                if rid is not None:
-                    filename = annotation.result.get("Filename")
-                    cur = metadata[metadata['Saved SVG Name'] == filename]
-                    image_rid = cur['Image RID'].iloc[0]
-                    image_rids.append(image_rid)
-                    asset_rids.append(rid)
-        annot_func_rid = self.lookup_term(table="Annotation_Function", term_name=annotation_function)
-        annot_type_rid = self.lookup_term(table="Annotation_Type", term_name=annotation_type)
-        self.add_attributes(image_rids,
-                            asset_rids,
-                            [{'Annotation_Function': annot_func_rid,
-                              'Annotation_Type': annot_type_rid}] * len(image_rids)
-                            )
->>>>>>> aeb0b354
 
     def filter_angle_2(self, ds_bag: DatasetBag) -> pd.DataFrame:
         """
